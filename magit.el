;;; magit.el --- control Git from Emacs

;; Copyright (C) 2008-2014  The Magit Project Developers
;;
;; For a full list of contributors, see the AUTHORS.md file
;; at the top-level directory of this distribution and at
;; https://raw.github.com/magit/magit/master/AUTHORS.md

;; Author: Marius Vollmer <marius.vollmer@gmail.com>
;; Maintainer: Jonas Bernoulli <jonas@bernoul.li>
;; Former-Maintainers:
;;	Nicolas Dudebout  <nicolas.dudebout@gatech.edu>
;;	Peter J. Weisberg <pj@irregularexpressions.net>
;;	Phil Jackson      <phil@shellarchive.co.uk>
;;	Rémi Vanicat      <vanicat@debian.org>
;;	Yann Hodique      <yann.hodique@gmail.com>

;; Keywords: vc tools
;; Package: magit
;; Package-Requires: ((cl-lib "0.3") (dash "2.6.0") (git-commit-mode "0.14.0") (git-rebase-mode "0.14.0") (with-editor "0"))

;; Magit requires at least GNU Emacs 23.2 and Git 1.7.2.5.
;; These are the versions shipped by Debian oldstable (6.0, Squeeze).

;; Magit is free software; you can redistribute it and/or modify it
;; under the terms of the GNU General Public License as published by
;; the Free Software Foundation; either version 3, or (at your option)
;; any later version.
;;
;; Magit is distributed in the hope that it will be useful, but WITHOUT
;; ANY WARRANTY; without even the implied warranty of MERCHANTABILITY
;; or FITNESS FOR A PARTICULAR PURPOSE.  See the GNU General Public
;; License for more details.
;;
;; You should have received a copy of the GNU General Public License
;; along with Magit.  If not, see <http://www.gnu.org/licenses/>.

;;; Commentary:

;; Invoking the magit-status function will show a buffer with the
;; status of the current git repository and its working tree.  That
;; buffer offers key bindings for manipulating the status in simple
;; ways.
;;
;; The status buffer mainly shows the difference between the working
;; tree and the index, and the difference between the index and the
;; current HEAD.  You can add individual hunks from the working tree
;; to the index, and you can commit the index.
;;
;; See the Magit User Manual for more information.

;;; Code:
;;;; Dependencies

(when (version< emacs-version "23.2")
  (error "Magit requires at least GNU Emacs 23.2"))

(require 'git-commit-mode)
(require 'git-rebase-mode)
(require 'with-editor)

(require 'magit-popup)

(require 'ansi-color)
(require 'autorevert)
(require 'cl-lib)
(require 'dash)
(require 'diff-mode)
(require 'epa)
(require 'format-spec)
(require 'grep)
(require 'help-mode)
(require 'ring)
(require 'server)
(require 'tramp)
(require 'view)

(eval-when-compile
  (require 'dired)
  (require 'dired-x)
  (require 'ediff)
  (require 'eshell)
  (require 'ido)
  (require 'package nil t)
  (require 'view))

;;;; Declarations

(declare-function dired-jump 'dired-x)
(declare-function dired-uncache 'dired)
(declare-function ediff-cleanup-mess 'ediff)
(declare-function eshell-parse-arguments 'eshell)
(declare-function ido-completing-read 'ido)
(declare-function iswitchb-read-buffer 'iswitchb)
(declare-function package-desc-vers 'package)
(declare-function package-desc-version 'package)
(declare-function package-version-join 'package)

(defvar iswitchb-temp-buflist)
(defvar package-alist)

(defvar magit-log-buffer-name)
(defvar magit-reflog-buffer-name)
(defvar magit-refresh-args)
(defvar magit-stash-buffer-name)
(defvar magit-status-buffer-name)
(defvar magit-this-process)

;;;; Compatibility

(eval-and-compile
  ;; Added in Emacs 24.1
  (unless (fboundp 'run-hook-wrapped)
    (defun run-hook-wrapped  (hook wrap-function &rest args)
      "Run HOOK, passing each function through WRAP-FUNCTION.
I.e. instead of calling each function FUN directly with arguments ARGS,
it calls WRAP-FUNCTION with arguments FUN and ARGS.
As soon as a call to WRAP-FUNCTION returns non-nil, `run-hook-wrapped'
aborts and returns that value."
      (when (boundp hook)
        (let ((fns (symbol-value hook)))
          (apply 'run-hook-wrapped-1 hook
                 (if (functionp fns) (list fns) fns)
                 wrap-function args)))))

    (defun run-hook-wrapped-1 (hook fns wrap-function &rest args)
      (cl-loop for fn in fns
               if (and (eq fn t)
                       (local-variable-p hook)
                       (default-boundp hook)
                       (apply 'run-hook-wrapped-1 nil
                              (default-value hook) wrap-function args))
               return it
               else if (and (functionp fn) (apply wrap-function fn args))
               return it))
  )


;;; Settings
;;;; Custom Groups

(defgroup magit nil
  "Controlling Git from Emacs."
  :group 'tools)

(defgroup magit-process nil
  "Git and other external processes used by Magit."
  :group 'magit)

(defgroup magit-popups nil
  "Command console popups provided by Magit."
  :group 'magit)

(defgroup magit-modes nil
  "Modes used or provided by Magit."
  :group 'magit)

(defgroup magit-status nil
  "Inspect and manipulate Git repositories."
  :group 'magit-modes)

(defgroup magit-diff nil
  "Inspect and manipulate Git diffs."
  :group 'magit-modes)

(defgroup magit-commit nil
  "Inspect and manipulate Git commits."
  :group 'magit-modes)

(defgroup magit-log nil
  "Inspect and manipulate Git history."
  :group 'magit-modes)

(defgroup magit-extensions nil
  "Extensions to Magit."
  :group 'magit)

(defgroup magit-wip nil
  "Git-Wip support for Magit."
  :group 'magit-extensions)

(defgroup magit-faces nil
  "Faces used by Magit."
  :group 'magit
  :group 'faces)

(custom-add-to-group 'magit-popup  'magit-popups      'custom-group)
(custom-add-to-group 'magit-popups 'magit-popup       'custom-group)
(custom-add-to-group 'magit-modes  'magit-popup       'custom-group)
(custom-add-to-group 'magit-faces  'magit-popup-faces 'custom-group)

(when (featurep 'gitattributes-mode)
  (custom-add-to-group 'magit-modes 'gitattributes-mode 'custom-group))
(when (featurep 'gitconfig-mode)
  (custom-add-to-group 'magit-modes 'gitconfig-mode 'custom-group))
(when (featurep 'gitignore-mode)
  (custom-add-to-group 'magit-modes 'gitignore-mode 'custom-group))

(custom-add-to-group 'magit-modes   'git-commit       'custom-group)
(custom-add-to-group 'magit-faces   'git-commit-faces 'custom-group)
(custom-add-to-group 'magit-modes   'git-rebase       'custom-group)
(custom-add-to-group 'magit-faces   'git-rebase-faces 'custom-group)
(custom-add-to-group 'magit-process 'with-editor      'custom-group)

(custom-add-to-group 'magit 'vc-follow-symlinks 'custom-variable)

;;;; Custom Options
;;;;; Processes

(defcustom magit-git-executable "git"
  "The name of the Git executable."
  :group 'magit-process
  :type 'string)

(defcustom magit-git-standard-options '("--no-pager")
  "Standard options when running Git.
Be careful what you add here, especially if you are using
tramp to connect to servers with ancient Git versions."
  :group 'magit-process
  :type '(repeat string))

(defcustom magit-success-executable "true"
  "The executable which always succeeds.
An executable, such as \"true\", which does
nothing but return with a zero exit status."
  :package-version '(magit . "2.1.0")
  :group 'magit-process
  :type 'string)

(defcustom magit-process-connection-type (not (eq system-type 'cygwin))
  "Connection type used for the git process.

If nil, use pipes: this is usually more efficient, and works on Cygwin.
If t, use ptys: this enables magit to prompt for passphrases when needed."
  :group 'magit-process
  :type '(choice (const :tag "pipe" nil)
                 (const :tag "pty" t)))

(defcustom magit-process-popup-time -1
  "Popup the process buffer if a command takes longer than this many seconds."
  :group 'magit-process
  :type '(choice (const :tag "Never" -1)
                 (const :tag "Immediately" 0)
                 (integer :tag "After this many seconds")))

(defcustom magit-process-log-max 32
  "Maximum number of sections to keep in a process log buffer.
When adding a new section would go beyond the limit set here,
then the older half of the sections are remove.  Sections that
belong to processes that are still running are never removed."
  :package-version '(magit . "2.1.0")
  :group 'magit-process
  :type 'integer)

(defcustom magit-process-quote-curly-braces
  (and (eq system-type 'windows-nt)
       (let ((case-fold-search t))
         (string-match-p "cygwin" magit-git-executable))
       t)
  "Whether curly braces should be quoted when calling git.
This may be necessary when using Windows.  On all other system
types this must always be nil.

We are not certain when quoting is needed, but it appears it is
needed when using Cygwin Git but not when using stand-alone Git.
The default value is set based on that assumptions.  If this
turns out to be wrong you can customize this option but please
also comment on issue #816."
  :package-version '(magit . "2.1.0")
  :group 'magit-process
  :set-after '(magit-git-executable)
  :type 'boolean)

(defcustom magit-process-yes-or-no-prompt-regexp
  " [\[(]\\([Yy]\\(?:es\\)?\\)[/|]\\([Nn]o?\\)[\])] ?[?:] ?$"
  "Regexp matching Yes-or-No prompts of git and its subprocesses."
  :package-version '(magit . "2.1.0")
  :group 'magit-process
  :type 'regexp)

(defcustom magit-process-password-prompt-regexps
  '("^\\(Enter \\)?[Pp]assphrase\\( for \\(RSA \\)?key '.*'\\)?: ?$"
    "^\\(Enter \\)?[Pp]assword\\( for '.*'\\)?: ?$"
    "^.*'s password: ?$"
    "^Yubikey for .*: ?$")
  "List of regexps matching password prompts of git and its subprocesses."
  :package-version '(magit . "2.1.0")
  :group 'magit-process
  :type '(repeat (regexp)))

(defcustom magit-process-username-prompt-regexps
  '("^Username for '.*': ?$")
  "List of regexps matching username prompts of git and its subprocesses."
  :package-version '(magit . "2.1.0")
  :group 'magit-process
  :type '(repeat (regexp)))

;;;;; Staging

(defcustom magit-stage-all-confirm t
  "Whether to require confirmation before staging all changes.
This reduces the risk of accidentally losing the index.  If
nothing at all is staged yet, then always stage without requiring
confirmation, because it can be undone without the risk of losing
a carefully crafted index."
  :package-version '(magit . "2.1.0")
  :group 'magit
  :type 'boolean)

(defcustom magit-unstage-all-confirm t
  "Whether to require confirmation before unstaging all changes.
This reduces the risk of accidentally losing of the index.  If
there are no staged changes at all, then always unstage without
confirmation, because it can be undone without the risk of losing
a carefully crafted index."
  :package-version '(magit . "2.1.0")
  :group 'magit
  :type 'boolean)

(defcustom magit-revert-item-confirm t
  "Require acknowledgment before reverting an item."
  :group 'magit
  :type 'boolean)

(defcustom magit-save-some-buffers t
  "Whether certain commands save modified buffers before running.

nil        don't save buffers.
t          ask which buffers to save.
`dontask'  save all buffers without asking."
  :group 'magit
  :type '(choice (const :tag "Never" nil)
                 (const :tag "Ask" t)
                 (const :tag "Save without asking" dontask)))

(defcustom magit-save-some-buffers-predicate
  'magit-save-buffers-predicate-tree-only
  "A predicate function to decide whether to save a buffer.

Used by function `magit-save-some-buffers' when the variable of
the same name is non-nil."
  :group 'magit
  :type '(radio (function-item magit-save-buffers-predicate-tree-only)
                (function-item magit-save-buffers-predicate-all)
                (function :tag "Other")))

(defcustom magit-rewrite-inclusive t
  "Whether magit includes the selected base commit in a rewrite operation.

t means both the selected commit as well as any subsequent
commits will be rewritten.  This is magit's default behaviour,
equivalent to 'git rebase -i ${REV}~1'

  A'---B'---C'---D'
  ^

nil means the selected commit will be literally used as 'base',
so only subsequent commits will be rewritten.  This is consistent
with git-rebase, equivalent to 'git rebase -i ${REV}', yet more
cumbersome to use from the status buffer.

  A---B'---C'---D'
  ^"
  :group 'magit
  :type '(choice (const :tag "Always" t)
                 (const :tag "Never" nil)
                 (const :tag "Ask"   ask)))

;;;;; Highlighting

(defun magit-set-variable-and-refresh (symbol value)
  "Set SYMBOL to VALUE and call `magit-refresh-all'."
  (set-default symbol value)
  ;; If magit isn't fully loaded yet no buffer that might
  ;; need refreshing can exist and we can take a shortcut.
  ;; We also don't want everything to repeatedly refresh
  ;; when evaluating this file.
  (when (and (featurep 'magit) (not buffer-file-name))
    (magit-refresh-all)))

(defcustom magit-highlight-whitespace t
  "Specify where to highlight whitespace errors.
See `magit-highlight-trailing-whitespace',
`magit-highlight-indentation'.  The symbol t means in all diffs,
`status' means only in the status buffer, and nil means nowhere."
  :group 'magit
  :set 'magit-set-variable-and-refresh
  :type '(choice (const :tag "Always" t)
                 (const :tag "Never" nil)
                 (const :tag "In status buffer" status)))

(defcustom magit-highlight-trailing-whitespace t
  "Whether to highlight whitespace at the end of a line in diffs.
Used only when `magit-highlight-whitespace' is non-nil."
  :group 'magit
  :set 'magit-set-variable-and-refresh
  :type 'boolean)

(defcustom magit-highlight-indentation nil
  "Highlight the \"wrong\" indentation style.
Used only when `magit-highlight-whitespace' is non-nil.

The value is a list of cons cells.  The car is a regular
expression, and the cdr is the value that applies to repositories
whose directory matches the regular expression.  If more than one
item matches, then the *last* item in the list applies.  So, the
default value should come first in the list.

If the value is `tabs', highlight indentation with tabs.  If the
value is an integer, highlight indentation with at least that
many spaces.  Otherwise, highlight neither."
  :group 'magit
  :set 'magit-set-variable-and-refresh
  :type `(repeat (cons (string :tag "Directory regexp")
                       (choice (const :tag "Tabs" tabs)
                               (integer :tag "Spaces" :value ,tab-width)
                               (const :tag "Neither" nil))))) ;^FIXME

(defcustom magit-item-highlight-face 'magit-item-highlight
  "The face used to highlight the current section.

By default the highlighting of the current section is done using
the background color specified by face `magit-item-highlight'.

If you don't want to use the background to do the highlighting,
this *might* by as easy as customizing that face.  However if you
are using a theme, which in turn sets the background color of
that face then, due to limitations in face inheritance when using
themes, you might be forced to use another face.

Unfortunately it is only possible to override a face attribute,
set by a theme, but not to drop it entirely.  This means that one
has to explicitly use the `default' background color, to make it
appear *as if* the background wasn't used.

One reason you might want to *not* use the background, is that
doing so forces the use of overlays for parts of diffs and for
refnames.  Using overlays potentially degrades performance when
generating large diffs.  Also see option `magit-use-overlays'."
  :package-version '(magit . "2.1.0")
  :group 'magit
  :group 'magit-faces
  :type '(choice (const magit-item-highlight)
                 (const bold)
                 (face  :tag "Other face")
                 (const :tag "Don't highlight" nil)))

(defcustom magit-use-overlays
  (not (eq magit-item-highlight-face 'bold))
  "Whether to use overlays to highlight various diff components.

This has to be non-nil if the current section is highlighted by
changing the background color.  Otherwise background colors that
hold semantic meaning, like that of the added and removed lines
in diffs, as well as section headings, would be shadowed by the
highlighting.

To select the face used for highlighting customize the option
`magit-item-highlight-face'.  If you set that to `bold' or some
other face that does not use the background then you can set this
option to nil.  Doing so could potentially improve performance
when generating large diffs."
  :package-version '(magit . "2.1.0")
  :group 'magit
  :group 'magit-faces
  :set-after '(magit-item-highlight-face)
  :type 'boolean)

(define-obsolete-variable-alias 'magit-diff-use-overlays
  'magit-use-overlays "2.1.0")

;;;;; Completion

(defcustom magit-completing-read-function 'magit-builtin-completing-read
  "Function to be called when requesting input from the user."
  :group 'magit
  :type '(radio (function-item magit-builtin-completing-read)
                (function-item magit-ido-completing-read)
                (function-item magit-iswitchb-completing-read)
                (function :tag "Other")))

(defcustom magit-repo-dirs nil
  "Directories containing Git repositories.
Magit will look into these directories for Git repositories and
offer them as choices for `magit-status'."
  :group 'magit
  :type '(repeat string))

(defcustom magit-repo-dirs-depth 3
  "The maximum depth to look for Git repos.
When looking for a Git repository below the directories in
`magit-repo-dirs', Magit will only descend this many levels
deep."
  :group 'magit
  :type 'integer)

;;;;; Modes
;;;;;; Common

(defcustom magit-mode-hook '(magit-load-config-extensions)
  "Hook run when entering a Magit mode derived mode."
  :group 'magit-modes
  :type 'hook
  :options '(magit-load-config-extensions))

(defcustom magit-show-xref-buttons '(magit-diff-mode magit-commit-mode)
  "List of modes whose buffers should contain history buttons.
Currently only `magit-diff-mode' and `magit-commit-mode' are
supported."
  :package-version '(magit . "2.1.0")
  :group 'magit-modes
  :type '(repeat (choice (const magit-diff-mode)
                         (const magit-commit-mode))))

(defcustom magit-show-child-count nil
  "Whether to append the number of childen to section headings."
  :package-version '(magit . "2.1.0")
  :group 'magit-modes
  :type 'boolean)

(defvar magit-status-line-align-to 9)

(defcustom magit-restore-window-configuration nil
  "Whether quitting a Magit buffer restores previous window configuration.

Function `magit-mode-display-buffer' is used to display and
select Magit buffers.  Unless the buffer was already displayed in
a window of the selected frame it also stores the previous window
configuration.  If this option is non-nil that configuration will
later be restored by `magit-mode-quit-window', provided the
buffer has not since been displayed in another frame.

This works best when only two windows are usually displayed in a
frame.  If this isn't the case setting this to t might often lead
to undesirable behaviour.  Also quitting a Magit buffer while
another Magit buffer that was created earlier is still displayed
will cause that buffer to be hidden, which might or might not be
what you want."
  :package-version '(magit . "2.1.0")
  :group 'magit-modes
  :type 'boolean)

(defcustom magit-refs-namespaces
  '(("^\\(HEAD\\)$"              magit-log-head-label-head nil)
    ("^refs/tags/\\(.+\\)"       magit-log-head-label-tags nil)
    ("^refs/heads/\\(.+\\)"      magit-log-head-label-local nil)
    ("^refs/remotes/\\(.+\\)"    magit-log-head-label-remote nil)
    ("^refs/bisect/\\(bad\\)"    magit-log-head-label-bisect-bad nil)
    ("^refs/bisect/\\(skip.*\\)" magit-log-head-label-bisect-skip nil)
    ("^refs/bisect/\\(good.*\\)" magit-log-head-label-bisect-good nil)
    ("^refs/wip/\\(.+\\)"        magit-log-head-label-wip nil)
    ("^refs/patches/\\(.+\\)"    magit-log-head-label-patches nil)
    ("^\\(bad\\):"               magit-log-head-label-bisect-bad nil)
    ("^\\(skip\\):"              magit-log-head-label-bisect-skip nil)
    ("^\\(good\\):"              magit-log-head-label-bisect-good nil)
    ("\\(.+\\)"                  magit-log-head-label-default nil))
  "How different refs should be formatted for display.

Each entry controls how a certain type of ref is displayed, and
has the form (REGEXP FACE FORMATTER).  REGEXP is a regular
expression used to match full refs.  The first entry whose REGEXP
matches the reference is used.  The first regexp submatch becomes
the \"label\" that represents the ref and is propertized with
font FONT.  If FORMATTER is non-nil it should be a function that
takes two arguments, the full ref and the face.  It is supposed
to return a propertized label that represents the ref.

Currently this variable is only used in logs and the branch
manager but it will be used in more places in the future."
  :package-version '(magit . "2.1.0")
  :group 'magit-modes
  :type '(repeat
          (list regexp
                face
                (choice (const :tag "first submatch is label" nil)
                        (function :tag "format using function")))))

;;;;;; Status

(defcustom magit-status-sections-hook
  '(magit-insert-status-local-line
    magit-insert-status-remote-line
    magit-insert-status-head-line
    magit-insert-status-tags-line
    magit-insert-status-merge-line
    magit-insert-status-rebase-lines
    magit-insert-empty-line
    magit-insert-rebase-sequence
    magit-insert-bisect-output
    magit-insert-bisect-rest
    magit-insert-bisect-log
    magit-insert-stashes
    magit-insert-untracked-files
    magit-insert-unstaged-changes
    magit-insert-staged-changes
    magit-insert-unpulled-commits
    magit-insert-unpushed-commits)
  "Hook run to insert sections into the status buffer.

This option allows reordering the sections and adding sections
that are by default displayed in other Magit buffers.  Doing the
latter is currently not recommended because not all functions
that insert sections have been adapted yet.  Only inserters that
take no argument can be used and some functions exist that begin
with the `magit-insert-' prefix but do not insert a section.

Note that there are already plans to improve this and to add
similar hooks for other Magit modes."
  :package-version '(magit . "2.1.0")
  :group 'magit-status
  :type 'hook)

(defcustom magit-status-buffer-switch-function 'pop-to-buffer
  "Function for `magit-status' to use for switching to the status buffer.

The function is given one argument, the status buffer."
  :group 'magit-status
  :type '(radio (function-item switch-to-buffer)
                (function-item pop-to-buffer)
                (function :tag "Other")))

(defcustom magit-status-show-sequence-help t
  "Whether to show instructions on how to proceed a stopped action.
When this is non-nil and a commit failed to apply during a merge
or rebase, then show instructions on how to continue."
  :package-version '(magit . "2.1.0")
  :group 'magit-status
  :type 'boolean)

(defcustom magit-status-tags-line-subject 'head
  "Whether tag or head is the subject on tags line in status buffer.

This controls how the words \"ahead\" and \"behind\" are used on
the tags line in the status buffer.  The tags line does not
actually display complete sentences, but when thinking about when
to use which term, it helps imagining it did.  This option
controls whether the tag names should be considered the subjects
or objects in these sentences.

`tag'   The previous tag is *behind* HEAD by N commits.
        The next tag is *ahead* of HEAD by N commits.
`head'  HEAD is *ahead* of the previous tag by N commits.
        HEAD is *behind* the next tag by N commits.

If the value is `tag' the commit counts are fontified; otherwise
they are not (due to semantic considerations)."
  :package-version '(magit . "2.1.0")
  :group 'magit-status
  :type '(choice (const :tag "tags are the subjects" tag)
                 (const :tag "head is the subject" head)))

;;;;;; Diff

(defcustom magit-show-diffstat t
  "Whether to show diffstat in diff and commit buffers."
  :package-version '(magit . "2.1.0")
  :group 'magit-diff
  :group 'magit-commit
  :type 'boolean)

(defcustom magit-diff-options nil
  ""
  :group 'magit
  :type 'sexp)

(put 'magit-diff-options 'permanent-local t)

(defcustom magit-diff-auto-show
  '(commit stage-all log-oneline log-select)
  "Whether to automatically show relevant diff.

When this option is non-nil certain operations cause the relevant
changes to be displayed automatically.

`commit'
`stage-all'
`log-oneline'
`log-follow'
`log-select'

In the event that expanding very large patches takes a long time
\\<global-map>\\[keyboard-quit] can be used to abort that step.
This is especially useful when you would normally not look at the
changes, e.g. because you are committing some binary files."
  :package-version '(magit . "2.1.0")
  :group 'magit-diff
  :type 'sexp)

(defcustom magit-diff-refine-hunk nil
  "Show fine (word-granularity) differences within diff hunks.

There are three possible settings:

nil    never show fine differences
t      show fine differences for the selected diff hunk only
`all'  show fine differences for all displayed diff hunks"
  :group 'magit-diff
  :type '(choice (const :tag "Never" nil)
                 (const :tag "Selected only" t)
                 (const :tag "All" all))
  :set 'magit-set-variable-and-refresh)

;;;;;; Commit

(defcustom magit-commit-ask-to-stage t
  "Whether to ask to stage everything when committing and nothing is staged."
  :package-version '(magit . "2.1.0")
  :group 'magit-commit
  :type 'boolean)

(defcustom magit-commit-extend-override-date nil
  "Whether using `magit-commit-extend' changes the committer date."
  :package-version '(magit . "2.1.0")
  :group 'magit-commit
  :type 'boolean)

(defcustom magit-commit-reword-override-date nil
  "Whether using `magit-commit-reword' changes the committer date."
  :package-version '(magit . "2.1.0")
  :group 'magit-commit
  :type 'boolean)

(defcustom magit-commit-squash-confirm t
  "Whether the commit targeted by squash and fixup has to be confirmed.
When non-nil then the commit at point (if any) is used as default
choice, otherwise it has to be confirmed.  This option only
affects `magit-commit-squash' and `magit-commit-fixup'.  The
\"instant\" variants always require confirmation because making
an error while using those is harder to recover from."
  :package-version '(magit . "2.1.0")
  :group 'magit-commit
  :type 'boolean)

;;;;;; Log

(defcustom magit-log-auto-more nil
  "Insert more log entries automatically when moving past the last entry.

Only considered when moving past the last entry with
`magit-goto-*-section' commands."
  :group 'magit-log
  :type 'boolean)

(defcustom magit-log-cutoff-length 100
  "The maximum number of commits to show in the log and whazzup buffers."
  :group 'magit-log
  :type 'integer)

(defcustom magit-log-infinite-length 99999
  "Number of log used to show as maximum for `magit-log-cutoff-length'."
  :group 'magit-log
  :type 'integer)

(defcustom magit-log-format-graph-function nil
  "Function used to format graphs in log buffers.
The function is called with one argument, the propertized graph
of a single line in as a string.  It has to return the formatted
string.  This option can also be nil, in which case the graph is
inserted as is."
  :package-version '(magit . "2.1.0")
  :group 'magit-log
  :type '(choice (const :tag "insert as is" nil)
                 function))

(defcustom magit-log-show-margin t
  "Whether to use a margin when showing `oneline' logs.
When non-nil the author name and date are displayed in the margin
of the log buffer if that contains a `oneline' log.  This can be
toggled temporarily using the command `magit-log-toggle-margin'."
  :package-version '(magit . "2.1.0")
  :group 'magit-log
  :type 'boolean)

(put 'magit-log-show-margin 'permanent-local t)

(defcustom magit-log-margin-spec '(25 nil magit-duration-spec)
  "How to format the margin for `oneline' logs.

When the log buffer contains a `oneline' log, then it optionally
uses the right margin to display the author name and author date.
This is also supported in the reflog buffer.

Logs that are shown together with other non-log information (e.g.
in the status buffer) are never accompanied by a margin.  The
same applies to `long' logs, in this case because that would be
redundant.

This option controls how that margin is formatted, the other
option affecting this is `magit-log-show-margin'; if that is nil
then no margin is displayed at all.  To toggle this temporarily
use the command `magit-log-show-margin'.

The value has the form (WIDTH CHARACTERP DURATION-SPEC).  The
width of the margin is controlled using WIDTH, an integer.  When
CHARACTERP is non-nil time units are shown as single characters,
otherwise the full name of the unit is displayed.  DURATION-SPEC
has to be a variable, its value controls which time units are
used, how many seconds they contain, and what their names are."
  :package-version '(magit . "2.1.0")
  :group 'magit-log
  :type '(list (integer  :tag "Margin width")
               (choice   :tag "Time unit style"
                         (const :tag "Character" t)
                         (const :tag "Word" nil))
               (variable :tag "Duration spec variable")))

(defcustom magit-duration-spec
  `((?Y "year"   "years"   ,(round (* 60 60 24 365.2425)))
    (?M "month"  "months"  ,(round (* 60 60 24 30.436875)))
    (?w "week"   "weeks"   ,(* 60 60 24 7))
    (?d "day"    "days"    ,(* 60 60 24))
    (?h "hour"   "hours"   ,(* 60 60))
    (?m "minute" "minutes" 60)
    (?s "second" "seconds" 1))
  "Units used to display durations in a human format.
The value is a list of time units, beginning with the longest.
Each element has the form ((CHAR UNIT UNITS SECONDS)..).  UNIT
is the time unit, UNITS is the plural of that unit.  CHAR is a
character that can be used as abbreviation and must be unique
amoung all elements.  SECONDS is the number of seconds in one
UNIT.  Also see option `magit-log-margin-spec'."
  :package-version '(magit . "2.1.0")
  :group 'magit-log
  :type '(repeat (list (character :tag "Unit character")
                       (string    :tag "Unit singular string")
                       (string    :tag "Unit plural string")
                       (integer   :tag "Seconds in unit"))))

(defcustom magit-ellipsis #x2026 ; "horizontal ellipsis"
  "Character appended to abreviated text.
Currently this is used only in the log margin, but might later
be used elsewhere too.  Filenames that were abbreviated by Git
are left as-is."
  :package-version '(magit . "2.1.0")
  :group 'magit-log
  :type 'character)

;;;;;; Others

(defcustom magit-auto-revert-mode-lighter " MRev"
  "String to display when Magit-Auto-Revert mode is active."
  :group 'magit-modes)

(define-minor-mode magit-auto-revert-mode
  "Toggle global Magit-Auto-Revert mode.
With prefix ARG, enable Magit-Auto-Revert mode if ARG is positive;
otherwise, disable it.  If called from Lisp, enable the mode if
ARG is omitted or nil.

Magit-Auto-Revert mode is a global minor mode that, after Magit
has run a Git command, reverts buffers associated with files that
have changed on disk and are tracked in the current Git repository."
  :group 'magit-modes
  :lighter magit-auto-revert-mode-lighter
  :global t
  :init-value t)

(defcustom magit-merge-warn-dirty-worktree t
  "Whether to issue a warning when attempting to start a merge in a dirty worktree."
  :package-version '(magit . "2.1.0")
  :group 'magit-modes
  :type 'boolean)

(defcustom magit-push-hook '(magit-push-dwim)
  "Hook run by `magit-push' to actually do the work.
See `magit-push' and `magit-push-dwim' for more information."
  :package-version '(magit . "2.1.0")
  :group 'magit-modes
  :type 'hook)

(defcustom magit-set-upstream-on-push nil
  "Whether `magit-push' may set upstream when pushing a branch.
This only applies if the branch does not have an upstream set yet.

nil        don't use --set-upstream.
t          ask if --set-upstream should be used.
`dontask'  always use --set-upstream.
`refuse'   refuse to push unless a remote branch has already been set."
  :group 'magit-modes
  :type '(choice (const :tag "Never" nil)
                 (const :tag "Ask" t)
                 (const :tag "Ask if not set" askifnotset)
                 (const :tag "Refuse" refuse)
                 (const :tag "Always" dontask)))

(defcustom magit-stash-snapshot-message-format
  "Snapshot taken at %Y-%m-%d %H:%M:%S"
  "Format for messages of snapshot stashes.
`format-time-string' to create the message from this format."
  :package-version '(magit . "2.1.0")
  :group 'magit-modes
  :type 'string)

(defcustom magit-wazzup-sections-hook
  '(magit-insert-wazzup-head-line
    magit-insert-empty-line
    magit-insert-wazzup-branches)
  "Hook run to insert sections into the wazzup buffer."
  :package-version '(magit . "2.1.0")
  :group 'magit-modes
  :type 'hook)

(defcustom magit-cherry-sections-hook
  '(magit-insert-cherry-head-line
    magit-insert-cherry-upstream-line
    magit-insert-cherry-help-lines
    magit-insert-empty-line
    magit-insert-cherry-commits)
  "Hook run to insert sections into the cherry buffer."
  :package-version '(magit . "2.1.0")
  :group 'magit-modes
  :type 'hook)

(defcustom magit-wip-commit-message "autosave %r"
  "Commit message for git-wip commits.

The following `format'-like specs are supported:
%r the relative filename of the file being saved, and
%a the absolute filename of the file being saved,
%t the absolute filename of the repository toplevel."
  :group 'magit-wip
  :type 'string)

(defcustom magit-wip-save-message "Wrote %a (wip)"
  "Message shown after updating a work-in-progress ref.

The following `format'-like specs are supported:
%r the relative filename of the file being saved, and
%a the absolute filename of the file being saved,
%t the absolute filename of the repository toplevel."
  :group 'magit-wip
  :type '(choice (const :tag "No message" nil)
                 (string :tag "Format")))

(defcustom magit-wip-save-mode-lighter " MWip"
  "Lighter for Magit-Wip-Save mode."
  :group 'magit-wip
  :type 'string)

(defcustom magit-wip-ref-format "refs/wip/%b"
  "Format of work-in-progress refs.

The format string has to begin with \"refs/PREFIX/\"
and end with a `format'-like spec, one of:
%b the short branch name, e.g. \"master\", or
%r the full refname, e.g. \"refs/heads/master\".

When `HEAD' is detached then \"HEAD\" is used for both %b and %r.
The use of %r is recommended but %b is used in the default value
for compatibilty with git-wip (https://github.com/bartman/git-wip)."
  :group 'magit-modes
  :type 'string)

;;;; Custom Faces

(defface magit-header
  '((t :inherit header-line))
  "Face for generic header lines.

Many Magit faces inherit from this one by default."
  :group 'magit-faces)

(defface magit-section-title
  '((t :inherit magit-header))
  "Face for section titles."
  :group 'magit-faces)

(defface magit-branch
  '((t :inherit magit-header))
  "Face for branches."
  :group 'magit-faces)

(defface magit-tag
  '((t :inherit magit-header))
  "Face for tags."
  :group 'magit-faces)

(defface magit-diff-file-header
  '((t :inherit diff-file-header))
  "Face for diff file header lines."
  :group 'magit-faces)

(defface magit-diff-hunk-header
  '((t :inherit diff-hunk-header))
  "Face for diff hunk header lines."
  :group 'magit-faces)

(defface magit-diff-add
  '((t :inherit diff-added))
  "Face for lines in a diff that have been added."
  :group 'magit-faces)

(defface magit-diff-del
  '((t :inherit diff-removed))
  "Face for lines in a diff that have been deleted."
  :group 'magit-faces)

(defface magit-diff-none
  '((t :inherit diff-context))
  "Face for lines in a diff that are unchanged."
  :group 'magit-faces)

(defface magit-diff-merge-current
  '((t :inherit font-lock-preprocessor-face))
  "Face for merge conflict marker 'current' line."
  :group 'magit-faces)

(defface magit-diff-merge-separator
  '((t :inherit font-lock-preprocessor-face))
  "Face for merge conflict marker seperator."
  :group 'magit-faces)

(defface magit-diff-merge-diff3-separator
  '((t :inherit font-lock-preprocessor-face))
  "Face for merge conflict marker seperator."
  :group 'magit-faces)

(defface magit-diff-merge-proposed
  '((t :inherit font-lock-preprocessor-face))
  "Face for merge conflict marker 'proposed' line."
  :group 'magit-faces)

(defface magit-log-graph
  '((((class color) (background light))
     :foreground "grey11")
    (((class color) (background dark))
     :foreground "grey80"))
  "Face for the graph element of the log output."
  :group 'magit-faces)

(defface magit-log-sha1
  '((((class color) (background light))
     :foreground "firebrick")
    (((class color) (background dark))
     :foreground "tomato"))
  "Face for the sha1 element of the log output."
  :group 'magit-faces)

(defface magit-log-author
  '((((class color) (background light))
     :foreground "firebrick")
    (((class color) (background dark))
     :foreground "tomato"))
  "Face for the author element of the log output."
  :group 'magit-faces)

(defface magit-log-date
  '((t))
  "Face for the date element of the log output."
  :group 'magit-faces)

(defface magit-log-message
  '((t))
  "Face for the message element of the log output."
  :group 'magit-faces)

(defface magit-cherry-unmatched
  '((t :foreground "cyan"))
  "Face for unmatched cherry commits.")

(defface magit-cherry-equivalent
  '((t :foreground "magenta"))
  "Face for equivalent cherry commits.")

(defface magit-item-highlight
  '((t :inherit secondary-selection))
  "Face for highlighting the current item."
  :group 'magit-faces)

(defface magit-log-head-label-bisect-good
  '((((class color) (background light))
     :box t
     :background "light green"
     :foreground "dark olive green")
    (((class color) (background dark))
     :box t
     :background "light green"
     :foreground "dark olive green"))
  "Face for good bisect refs."
  :group 'magit-faces)

(defface magit-log-head-label-bisect-skip
  '((((class color) (background light))
     :box t
     :background "light goldenrod"
     :foreground "dark goldenrod")
    (((class color) (background dark))
     :box t
     :background "light goldenrod"
     :foreground "dark goldenrod"))
  "Face for skipped bisect refs."
  :group 'magit-faces)

(defface magit-log-head-label-bisect-bad
  '((((class color) (background light))
     :box t
     :background "IndianRed1"
     :foreground "IndianRed4")
    (((class color) (background dark))
     :box t
     :background "IndianRed1"
     :foreground "IndianRed4"))
  "Face for bad bisect refs."
  :group 'magit-faces)

(defface magit-log-head-label-remote
  '((((class color) (background light))
     :box t
     :background "Grey85"
     :foreground "OliveDrab4")
    (((class color) (background dark))
     :box t
     :background "Grey11"
     :foreground "DarkSeaGreen2"))
  "Face for remote branch head labels shown in log buffer."
  :group 'magit-faces)

(defface magit-log-head-label-tags
  '((((class color) (background light))
     :box t
     :background "LemonChiffon1"
     :foreground "goldenrod4")
    (((class color) (background dark))
     :box t
     :background "LemonChiffon1"
     :foreground "goldenrod4"))
  "Face for tag labels shown in log buffer."
  :group 'magit-faces)

(defface magit-log-head-label-patches
  '((((class color) (background light))
     :box t
     :background "IndianRed1"
     :foreground "IndianRed4")
    (((class color) (background dark))
     :box t
     :background "IndianRed1"
     :foreground "IndianRed4"))
  "Face for Stacked Git patches."
  :group 'magit-faces)

(defface magit-whitespace-warning-face
  '((t :inherit trailing-whitespace))
  "Face for highlighting whitespace errors in Magit diffs."
  :group 'magit-faces)

(defface magit-log-head-label-local
  '((((class color) (background light))
     :box t
     :background "Grey85"
     :foreground "LightSkyBlue4")
    (((class color) (background dark))
     :box t
     :background "Grey13"
     :foreground "LightSkyBlue1"))
  "Face for local branch head labels shown in log buffer."
  :group 'magit-faces)

(defface magit-log-head-label-head
  '((((class color) (background light))
     :box t
     :background "Grey70"
     :foreground "Black")
    (((class color) (background dark))
     :box t
     :background "Grey20"
     :foreground "White"))
  "Face for working branch head labels shown in log buffer."
  :group 'magit-faces)

(defface magit-log-head-label-default
  '((((class color) (background light))
     :box t
     :background "Grey50")
    (((class color) (background dark))
     :box t
     :background "Grey50"))
  "Face for unknown ref labels shown in log buffer."
  :group 'magit-faces)

(defface magit-log-head-label-wip
  '((((class color) (background light))
     :box t
     :background "Grey95"
     :foreground "LightSkyBlue3")
    (((class color) (background dark))
     :box t
     :background "Grey07"
     :foreground "LightSkyBlue4"))
  "Face for git-wip labels shown in log buffer."
  :group 'magit-faces)

(defface magit-signature-good
  '((t :foreground "green"))
  "Face for good signatures."
  :group 'magit-faces)

(defface magit-signature-bad
  '((t :foreground "red"))
  "Face for bad signatures."
  :group 'magit-faces)

(defface magit-signature-untrusted
  '((t :foreground "cyan"))
  "Face for good untrusted signatures."
  :group 'magit-faces)

(defface magit-signature-none
  '((t :inherit magit-log-message))
  "Face for unsigned commits."
  :group 'magit-faces)

(defface magit-log-reflog-label-commit
  '((((class color) (background light))
     :box t
     :background "LemonChiffon1"
     :foreground "goldenrod4")
    (((class color) (background dark))
     :box t
     :background "LemonChiffon1"
     :foreground "goldenrod4"))
  "Face for reflog subject labels shown in reflog buffer."
  :group 'magit-faces)

(defface magit-log-reflog-label-amend
  '((t :inherit magit-log-reflog-label-commit))
  "Face for reflog subject labels shown in reflog buffer."
  :group 'magit-faces)

(defface magit-log-reflog-label-merge
  '((t :inherit magit-log-reflog-label-commit))
  "Face for reflog subject labels shown in reflog buffer."
  :group 'magit-faces)

(defface magit-log-reflog-label-checkout
  '((((class color) (background light))
     :box t
     :background "Grey85"
     :foreground "LightSkyBlue4")
    (((class color) (background dark))
     :box t
     :background "Grey13"
     :foreground "LightSkyBlue1"))
  "Face for reflog subject labels shown in reflog buffer."
  :group 'magit-faces)

(defface magit-log-reflog-label-reset
  '((((class color) (background light))
     :box t
     :background "IndianRed1"
     :foreground "IndianRed4")
    (((class color) (background dark))
     :box t
     :background "IndianRed1"
     :foreground "IndianRed4"))
  "Face for reflog subject labels shown in reflog buffer."
  :group 'magit-faces)

(defface magit-log-reflog-label-rebase
  '((((class color) (background light))
     :box t
     :background "Grey85"
     :foreground "OliveDrab4")
    (((class color) (background dark))
     :box t
     :background "Grey11"
     :foreground "DarkSeaGreen2"))
  "Face for reflog subject labels shown in reflog buffer."
  :group 'magit-faces)

(defface magit-log-reflog-label-cherry-pick
  '((((class color) (background light))
     :box t
     :background "light green"
     :foreground "dark olive green")
    (((class color) (background dark))
     :box t
     :background "light green"
     :foreground "dark olive green"))
  "Face for reflog subject labels shown in reflog buffer."
  :group 'magit-faces)

(defface magit-log-reflog-label-remote
  '((((class color) (background light))
     :box t
     :background "Grey50")
    (((class color) (background dark))
     :box t
     :background "Grey50"))
  "Face for reflog subject labels shown in reflog buffer."
  :group 'magit-faces)

(defface magit-log-reflog-label-other
  '((((class color) (background light))
     :box t
     :background "Grey50")
    (((class color) (background dark))
     :box t
     :background "Grey50"))
  "Face for reflog subject labels shown in reflog buffer."
  :group 'magit-faces)

(defface magit-process-ok
  '((t :inherit magit-header
       :foreground "green"))
  "Face for zero exit-status."
  :group 'magit-faces)

(defface magit-process-ng
  '((t :inherit magit-header
       :foreground "red"))
  "Face for non-zero exit-status."
  :group 'magit-faces)

;;;; Keymaps

(when (boundp 'git-commit-mode-map)
  (define-key git-commit-mode-map
    (kbd "C-c C-d") 'magit-diff-while-committing))

(defvar magit-mode-map
  (let ((map (make-keymap)))
    (suppress-keymap map t)
    (define-key map "^"    'magit-goto-parent-section)
    (define-key map "n"    'magit-goto-next-section)
    (define-key map "p"    'magit-goto-previous-section)
    (define-key map "M-n"  'magit-goto-next-sibling-section)
    (define-key map "M-p"  'magit-goto-previous-sibling-section)
    (define-key map [backtab] 'magit-expand-collapse-section)
    (define-key map "\t"   'magit-toggle-section)
    (define-key map "1"    'magit-show-level-1)
    (define-key map "2"    'magit-show-level-2)
    (define-key map "3"    'magit-show-level-3)
    (define-key map "4"    'magit-show-level-4)
    (define-key map "\M-1" 'magit-show-level-1-all)
    (define-key map "\M-2" 'magit-show-level-2-all)
    (define-key map "\M-3" 'magit-show-level-3-all)
    (define-key map "\M-4" 'magit-show-level-4-all)
    (define-key map "\M-h" 'magit-show-level-1)
    (define-key map "\M-H" 'magit-show-level-1-all)
    (define-key map "\M-s" 'magit-show-level-4)
    (define-key map "\M-S" 'magit-show-level-4-all)
    (define-key map "g" 'magit-refresh)
    (define-key map "G" 'magit-refresh-all)
    (define-key map "q" 'magit-mode-quit-window)
    (define-key map "$" 'magit-process)
    (define-key map "\C-c\C-c" 'magit-dispatch-popup)
    (define-key map "\C-c\C-e" 'magit-dispatch-popup)
    (define-key map "?"        'magit-dispatch-popup)
    (define-key map "b" 'magit-branch-popup)
    (define-key map "B" 'magit-bisect-popup)
    (define-key map "c" 'magit-commit-popup)
    (define-key map "d" 'magit-diff-popup)
    (define-key map "H" 'magit-diff-toggle-refine-hunk)
    (define-key map "+" 'magit-diff-more-context)
    (define-key map "-" 'magit-diff-less-context)
    (define-key map "0" 'magit-diff-default-context)
    (define-key map "e" 'magit-rebase-popup)
    (define-key map "f" 'magit-fetch-popup)
    (define-key map "F" 'magit-pull-popup)
    (define-key map "J" 'magit-am-popup)
    (define-key map "l" 'magit-log-popup)
    (define-key map "m" 'magit-merge-popup)
    (define-key map "M" 'magit-remote-popup)
    (define-key map "o" 'magit-submodule-popup)
    (define-key map "P" 'magit-push-popup)
    (define-key map "r" 'magit-rebase-popup)
    (define-key map "t" 'magit-tag-popup)
    (define-key map "w" 'magit-wazzup)
    (define-key map "\r"       'magit-visit-item)
    (define-key map [  return] 'magit-visit-item)
    (define-key map [C-return] 'magit-dired-jump)
    (define-key map "\s"       'magit-show-item-or-scroll-up)
    (define-key map "\d"       'magit-show-item-or-scroll-down)
    (define-key map "a" 'magit-apply-item)
    (define-key map "A" 'magit-cherry-pick-item)
    (define-key map "S" 'magit-stage-all)
    (define-key map "U" 'magit-unstage-all)
    (define-key map "v" 'magit-revert-item)
    (define-key map "x" 'magit-reset-head)
    (define-key map "X" 'magit-clean)
    (define-key map "y" 'magit-cherry)
    (define-key map "z" 'magit-stash-popup)
    (define-key map ":" 'magit-git-command)
    (define-key map "!" 'magit-run-popup)
    (define-key map "L"      'magit-add-change-log-entry)
    (define-key map "\C-x4a" 'magit-add-change-log-entry-other-window)
    (define-key map "\C-w"   'magit-copy-item-as-kill)
    map)
  "Parent keymap for all keymaps of modes derived from `magit-mode'.")

(defvar magit-status-mode-map
  (let ((map (make-sparse-keymap)))
    (set-keymap-parent map magit-mode-map)
    (define-key map "i" 'magit-ignore-item)
    (define-key map "I" 'magit-ignore-item-locally)
    (define-key map "k" 'magit-discard-item)
    (define-key map "s" 'magit-stage-item)
    (define-key map "u" 'magit-unstage-item)
    (define-key map "C" 'magit-commit-add-log)
    (define-key map "jz" 'magit-jump-to-stashes)
    (define-key map "jn" 'magit-jump-to-untracked)
    (define-key map "ju" 'magit-jump-to-unstaged)
    (define-key map "js" 'magit-jump-to-staged)
    (define-key map "jf" 'magit-jump-to-unpulled)
    (define-key map "jp" 'magit-jump-to-unpushed)
    (define-key map "jr" 'magit-jump-to-pending)
    (define-key map "\M-h" 'magit-show-level-2)
    (define-key map "\M-H" 'magit-show-level-2-all)
    map)
  "Keymap for `magit-status-mode'.")

(defvar magit-diff-mode-map
  (let ((map (make-sparse-keymap)))
    (set-keymap-parent map magit-mode-map)
    (define-key map "\C-c\C-d" 'magit-diff-while-committing)
    (define-key map "\C-c\C-b" 'magit-go-backward)
    (define-key map "\C-c\C-f" 'magit-go-forward)
    (define-key map "\s" 'scroll-up)
    (define-key map "\d" 'scroll-down)
    (define-key map "\M-g" 'magit-jump-to-diffstats)
    (define-key map "jd"   'magit-jump-to-diffstats)
    map)
  "Keymap for `magit-diff-mode'.")

(defvar magit-commit-mode-map
  (let ((map (make-sparse-keymap)))
    (set-keymap-parent map magit-diff-mode-map)
    map)
  "Keymap for `magit-commit-mode'.")

(eval-after-load 'dired-x
  '(define-key magit-status-mode-map [remap dired-jump] 'magit-dired-jump))

(defvar magit-log-mode-map
  (let ((map (make-sparse-keymap)))
    (set-keymap-parent map magit-mode-map)
    (define-key map "+" 'magit-log-show-more-entries)
    (define-key map "h" 'magit-log-toggle-margin)
    map)
  "Keymap for `magit-log-mode'.")

(defvar magit-log-select-mode-map
  (let ((map (make-sparse-keymap)))
    (set-keymap-parent map magit-log-mode-map)
    (define-key map "."        'magit-log-select-pick)
    (define-key map "\C-c\C-c" 'magit-log-select-pick)
    (define-key map "q"        'magit-log-select-quit)
    (define-key map "\C-c\C-k" 'magit-log-select-quit)
    map)
  "Keymap for `magit-log-select-mode'.")
(put 'magit-log-select-pick :advertised-binding [?\C-c ?\C-c])
(put 'magit-log-select-quit :advertised-binding [?\C-c ?\C-k])

(defvar magit-cherry-mode-map
  (let ((map (make-sparse-keymap)))
    (set-keymap-parent map magit-mode-map)
    map)
  "Keymap for `magit-cherry-mode'.")

(defvar magit-reflog-mode-map
  (let ((map (make-sparse-keymap)))
    (set-keymap-parent map magit-log-mode-map)
    map)
  "Keymap for `magit-reflog-mode'.")

(defvar magit-wazzup-mode-map
  (let ((map (make-sparse-keymap)))
    (set-keymap-parent map magit-mode-map)
    (define-key map "i" 'magit-ignore-item)
    map)
  "Keymap for `magit-wazzup-mode'.")

(defvar magit-branch-manager-mode-map
  (let ((map (make-sparse-keymap)))
    (set-keymap-parent map magit-mode-map)
    (define-key map "c" 'magit-branch-and-checkout)
    (define-key map "a" 'magit-remote-add)
    (define-key map "r" 'magit-rename-item)
    (define-key map "k" 'magit-discard-item)
    map)
  "Keymap for `magit-branch-manager-mode'.")

(defvar magit-process-mode-map
  (let ((map (make-sparse-keymap)))
    (set-keymap-parent map magit-mode-map)
    map)
  "Keymap for `magit-process-mode'.")

(easy-menu-define magit-mode-menu magit-mode-map
  "Magit menu"
  '("Magit"
    ["Refresh" magit-refresh t]
    ["Refresh all" magit-refresh-all t]
    "---"
    ["Stage" magit-stage-item t]
    ["Stage all" magit-stage-all t]
    ["Unstage" magit-unstage-item t]
    ["Unstage all" magit-unstage-all t]
    ["Commit" magit-commit-popup t]
    ["Add log entry" magit-commit-add-log t]
    ["Tag" magit-tag t]
    "---"
    ["Diff working tree" magit-diff-working-tree t]
    ["Diff" magit-diff t]
    ("Log"
     ["Oneline Log" magit-log t]
     ["Verbose Log" magit-log-verbose t]
     ["Reflog" magit-reflog t]
     ["Extended..." magit-log-popup t])
    "---"
    ["Cherry pick" magit-cherry-pick-item t]
    ["Apply" magit-apply-item t]
    ["Revert" magit-revert-item t]
    "---"
    ["Ignore" magit-ignore-item t]
    ["Ignore locally" magit-ignore-item-locally t]
    ["Discard" magit-discard-item t]
    ["Reset head" magit-reset-head t]
    ["Clean working tree" magit-clean t]
    ["Stash" magit-stash t]
    ["Snapshot" magit-stash-snapshot t]
    "---"
    ["Branch..." magit-checkout t]
    ["Merge" magit-merge t]
    ["Interactive resolve" magit-interactive-resolve t]
    ["Rebase..." magit-rebase-popup t]
    "---"
    ["Push" magit-push t]
    ["Pull" magit-pull t]
    ["Remote update" magit-remote-update t]
    ("Submodule"
     ["Submodule update" magit-submodule-update t]
     ["Submodule update and init" magit-submodule-update-init t]
     ["Submodule init" magit-submodule-init t]
     ["Submodule sync" magit-submodule-sync t])
    "---"
    ("Extensions")
    "---"
    ["Display Git output" magit-process t]
    ["Quit Magit" magit-mode-quit-window t]))

(magit-define-popup magit-dispatch-popup
  "Popup console for dispatching other popups."
  'magit-popups
  :actions '((?b "Branching"       magit-branch-popup)
             (?B "Bisecting"       magit-bisect-popup)
             (?c "Committing"      magit-commit-popup)
             (?d "Diffing"         magit-diff-popup)
             (?f "Fetching"        magit-fetch-popup)
             (?F "Pulling"         magit-pull-popup)
             (?g "Refresh Buffers" magit-refresh-all)
             (?l "Logging"         magit-log-popup)
             (?m "Merging"         magit-merge-popup)
             (?M "Remoting"        magit-remote-popup)
             (?P "Pushing"         magit-push-popup)
             (?o "Submoduling"     magit-submodule-popup)
             (?r "Rebasing"        magit-rebase-popup)
             (?s "Show Status"     magit-status)
             (?S "Stage all"       magit-stage-all)
             (?t "Tagging"         magit-tag-popup)
             (?U "Unstage all"     magit-unstage-all)
             (?v "Show Commit"     magit-show-commit)
             (?V "Show File"       magit-show)
             (?w "Wazzup"          magit-wazzup)
             (?y "Cherry"          magit-cherry)
             (?z "Stashing"        magit-stash-popup)
             (?! "Running"         magit-run-popup)
             (?$ "Show Process"    magit-display-process)))

;;; Utilities
;;;; Various Utilities

(defmacro magit-bind-match-strings (varlist &rest body)
  (declare (indent 1))
  (let ((i 0))
    `(let ,(mapcar (lambda (var)
                     (list var (list 'match-string (cl-incf i))))
                   varlist)
       ,@body)))

(defmacro magit-read-char-case (prompt abort &rest clauses)
  (declare (indent 2))
  (let ((ng (cl-gensym "ng-"))
        (p0 (cl-gensym "p0-"))
        (p1 (cl-gensym "p1-"))
        (p2 (cl-gensym "p2-")))
    `(let* ((,ng 0)
            (,p0 ,prompt)
            (,p1 (concat ,p0 (mapconcat 'cadr ',clauses ", ")))
            (,p2 (concat (unless ,p0 "Choose one of ") ,p1
                         (and ,abort ", or [C-g] to abort")))
            (cursor-in-echo-area t))
       (catch 'choice
         (while (< ,ng 5) ; prevent user panic
           (cl-case (read-event (concat (if (> ,ng 0) ,p2 ,p1) " "))
             ,@(--map `(,(car it) (throw 'choice (progn ,@(cddr it))))
                      clauses)
             (t (ding) (cl-incf ,ng))))))))

(defun magit-file-line (file)
  "Return the first line of FILE as a string."
  (when (file-regular-p file)
    (with-temp-buffer
      (insert-file-contents file)
      (buffer-substring-no-properties (point-min)
                                      (line-end-position)))))

(defun magit-file-lines (file &optional keep-empty-lines)
  "Return a list of strings containing one element per line in FILE.
Unless optional argument KEEP-EMPTY-LINES is t, trim all empty lines."
  (when (file-regular-p file)
    (with-temp-buffer
      (insert-file-contents file)
      (split-string (buffer-string) "\n" (not keep-empty-lines)))))

(defvar-local magit-file-name ()
  "Name of file the buffer shows a different version of.")

(defun magit-buffer-file-name (&optional relative)
  (let ((topdir (magit-get-top-dir)))
    (--when-let (or buffer-file-name
                    (-when-let (base (buffer-base-buffer))
                      (with-current-buffer base
                        buffer-file-name))
                    (-when-let (name magit-file-name)
                      (expand-file-name name topdir)))
      (if relative
          (file-relative-name (file-truename it) topdir)
        (file-truename it)))))

(defun magit-commit-log-buffer ()
  (cl-find-if (lambda (buf)
                (equal (magit-get-top-dir)
                       (with-current-buffer buf
                         (and git-commit-mode (magit-get-top-dir)))))
              (append (buffer-list (selected-frame))
                      (buffer-list))))

(defun magit-format-duration (duration spec width)
  (cl-destructuring-bind (char unit units weight)
      (car spec)
    (let ((cnt (round (/ duration weight 1.0))))
      (if (or (not (cdr spec))
              (>= (/ duration weight) 1))
          (if (= width 1)
              (format "%3i%c" cnt char)
            (format (format "%%3i %%-%is" width) cnt
                    (if (= cnt 1) unit units)))
        (magit-format-duration duration (cdr spec) width)))))

(defun magit-flatten-onelevel (list)
  (cl-mapcan (lambda (elt)
               (cond ((consp elt) (copy-sequence elt))
                     (elt (list elt))))
             list))

(defun magit-insert (string face &rest args)
  (if magit-use-overlays
      (let ((start (point)))
        (insert string)
        (let ((ov (make-overlay start (point) nil t)))
          (overlay-put ov 'face face)
          (overlay-put ov 'priority 10)
          (overlay-put ov 'evaporate t)))
    (insert (propertize string 'face face)))
  (apply #'insert args))

(defun magit-put-face-property (start end face)
  (if magit-use-overlays
      (let ((ov (make-overlay start end nil t)))
        (overlay-put ov 'face face)
        (overlay-put ov 'priority 10)
        (overlay-put ov 'evaporate t))
    (put-text-property start end 'face face)))

(defun magit-load-config-extensions ()
  "Load Magit extensions that are defined at the Git config layer."
  (dolist (ext (magit-get-all "magit.extension"))
    (let ((sym (intern (format "magit-%s-mode" ext))))
      (when (and (fboundp sym)
                 (not (eq sym 'magit-wip-save-mode)))
        (funcall sym 1)))))

;;;; Buffer Margins

(defun magit-set-buffer-margin (width enable)
  (-when-let (window (get-buffer-window))
    (with-selected-window window
      (set-window-margins nil (car (window-margins)) (if enable width 0))
      (let ((fn (apply-partially
                 (lambda (width)
                   (-when-let (window (get-buffer-window))
                     (with-selected-window window
                       (set-window-margins nil (car (window-margins))
                                           width))))
                 width)))
        (if enable
            (add-hook  'window-configuration-change-hook fn nil t)
          (remove-hook 'window-configuration-change-hook fn t))))))

(defun magit-make-margin-overlay (&rest strings)
  (let ((o (make-overlay (point) (line-end-position) nil t)))
    (overlay-put o 'evaporate t)
    (overlay-put o 'before-string
                 (propertize "o" 'display
                             (list '(margin right-margin)
                                   (apply #'concat strings))))))

(defvar-local magit-log-margin-timeunit-width nil)

(defun magit-log-margin-set-timeunit-width ()
  (cl-destructuring-bind (width characterp duration-spec)
      magit-log-margin-spec
    (setq magit-log-margin-timeunit-width
          (if characterp
              1
            (apply 'max (mapcar (lambda (e)
                                  (max (length (nth 1 e))
                                       (length (nth 2 e))))
                                (symbol-value duration-spec)))))))

;;; Magit Api
;;;; Section Api
;;;;; Section Core

(cl-defstruct magit-section
  type info
  beginning content-beginning end
  hidden needs-refresh-on-show highlight
  diff-status diff-file2
  process
  parent children)

(defvar-local magit-root-section nil
  "The root section in the current buffer.
All other sections are descendants of this section.  The value
of this variable is set by `magit-with-section' and you should
never modify it.")
(put 'magit-root-section 'permanent-local t)

;;;;; Section Creation

(defvar magit-with-section--parent nil
  "For use by `magit-with-section' only.")

(defvar magit-with-section--oldroot nil
  "For use by `magit-with-section' only.")

(defmacro magit-with-section (arglist &rest body)
  "\n\n(fn (NAME TYPE &optional INFO HEADING NOHIGHLIGHT COLLAPSE) &rest ARGS)"
  (declare (indent 1) (debug ((form form &optional form form form) body)))
  (let ((s (car arglist)))
    `(let ((,s (make-magit-section
                :type ',(nth 1 arglist)
                :info  ,(nth 2 arglist)
                :highlight (not ,(nth 4 arglist))
                :beginning (point-marker)
                :content-beginning (point-marker)
                :parent magit-with-section--parent)))
       (setf (magit-section-hidden ,s)
             (-if-let (old (and magit-with-section--oldroot
                                (magit-find-section
                                 (magit-section-path ,s)
                                 magit-with-section--oldroot)))
                 (magit-section-hidden old)
               ,(nth 5 arglist)))
       (let ((magit-with-section--parent ,s)
             (magit-with-section--oldroot
              (or magit-with-section--oldroot
                  (unless magit-with-section--parent
                    (prog1 magit-root-section
                      (setq magit-root-section ,s))))))
         ,@body)
       (when ,s
         (set-marker-insertion-type (magit-section-content-beginning ,s) t)
         (-when-let (heading ,(nth 3 arglist))
           (save-excursion
             (goto-char (magit-section-beginning ,s))
             (insert
              (if (string-match-p "\n$" heading)
                  (substring heading 0 -1)
                (propertize
                 (let (c)
                   (if (and magit-show-child-count
                            (string-match-p ":$" heading)
                            (> (setq c (length (magit-section-children ,s))) 0))
                       (format "%s (%s):" (substring heading 0 -1) c)
                     heading))
                 'face 'magit-section-title)))
             (insert "\n")))
         (set-marker-insertion-type (magit-section-beginning ,s) t)
         (goto-char (max (point) ; smaller if there is no content
                         (magit-section-content-beginning ,s)))
         (setf (magit-section-end ,s) (point-marker))
         (save-excursion
           (goto-char (magit-section-beginning ,s))
           (let ((end (magit-section-end ,s)))
             (while (< (point) end)
               (let ((next (or (next-single-property-change
                                (point) 'magit-section)
                               end)))
                 (unless (get-text-property (point) 'magit-section)
                   (put-text-property (point) next 'magit-section ,s))
                 (goto-char next)))))
         (if (eq ,s magit-root-section)
             (magit-section-set-hidden magit-root-section nil)
           (setf (magit-section-children (magit-section-parent ,s))
                 (nconc (magit-section-children (magit-section-parent ,s))
                        (list ,s)))))
       ,s)))

(defmacro magit-cmd-insert-section (arglist washer program &rest args)
  "\n\n(fn (TYPE &optional HEADING) WASHER PROGRAM &rest ARGS)"
  (declare (indent 2))
  `(magit-with-section (section ,(car arglist)
                                ',(car arglist)
                                ,(cadr arglist) t)
     (apply #'process-file ,program nil (list t nil) nil
            (magit-flatten-onelevel (list ,@args)))
     (unless (eq (char-before) ?\n)
       (insert "\n"))
     (save-restriction
       (narrow-to-region (magit-section-content-beginning section) (point))
       (goto-char (point-min))
       (funcall ,washer)
       (goto-char (point-max)))
     (let ((parent   (magit-section-parent section))
           (head-beg (magit-section-beginning section))
           (body-beg (magit-section-content-beginning section)))
       (if (= (point) body-beg)
           (if (not parent)
               (insert "(empty)\n")
             (delete-region head-beg body-beg)
             (setq section nil))
         (insert "\n")))))

(defmacro magit-git-insert-section (arglist washer &rest args)
  "\n\n(fn (TYPE &optional HEADING) WASHER &rest ARGS)"
  (declare (indent 2))
  `(magit-cmd-insert-section ,arglist
       ,washer
     magit-git-executable
     magit-git-standard-options ,@args))

(defmacro magit-insert-line-section (arglist line)
  "\n\n(fn (TYPE &optional INFO) line)"
  (declare (indent 1))
  (let ((l (cl-gensym "line")))
    `(let ((,l (concat ,line "\n")))
       (when (string-match "^\\([^:]+\\):\\( \\)" ,l)
         (setq ,l (replace-match
                   (make-string (max 1 (- magit-status-line-align-to
                                          (length (match-string 1 ,l))))
                                ?\s)
                   t t ,l 2)))
       (magit-with-section (section ,(car arglist) ',(car arglist) ,l t)
         (setf (magit-section-info section) ,(cadr arglist))))))

;;;;; Section Searching

(defun magit-find-section (path parent)
  "Find the section at the path PATH in subsection of section parent."
  (if (null path)
      parent
    (--when-let (car (--drop-while
                      (not (equal (magit-section-info it) (car path)))
                      (magit-section-children parent)))
      (magit-find-section (cdr path) it))))

(defun magit-section-path (section)
  "Return the path of SECTION."
  (-when-let (parent (magit-section-parent section))
    (append (magit-section-path parent)
            (list (magit-section-info section)))))

(defun magit-find-section-after (pos)
  "Find the first section that begins after POS."
  (magit-find-section-after* pos (list magit-root-section)))

(defun magit-find-section-after* (pos secs)
  "Find the first section that begins after POS in the list SECS
\(including children of sections in SECS)."
  (while (and secs
              (<= (magit-section-beginning (car secs)) pos))
    (setq secs (if (magit-section-hidden (car secs))
                   (cdr secs)
                 (append (magit-section-children (car secs))
                         (cdr secs)))))
  (car secs))

(defun magit-find-section-before (pos)
  "Return the last section that begins before POS."
  (let ((section (magit-find-section-at pos)))
    (cl-do* ((current (or (magit-section-parent section)
                          section)
                      next)
             (next (unless (magit-section-hidden current)
                     (magit-find-section-before*
                      pos (magit-section-children current)))
                   (unless (magit-section-hidden current)
                     (magit-find-section-before*
                      pos (magit-section-children current)))))
        ((null next) current))))

(defun magit-find-section-before* (pos secs)
  "Find the last section that begins before POS in the list SECS."
  (let ((prev nil))
    (while (and secs
                (< (magit-section-beginning (car secs)) pos))
      (setq prev (car secs))
      (setq secs (cdr secs)))
    prev))

(defun magit-current-section ()
  "Return the Magit section at point."
  (magit-find-section-at (point)))

(defun magit-find-section-at (pos)
  "Return the Magit section at POS."
  (or (get-text-property pos 'magit-section)
      magit-root-section))

;;;;; Section Jumping

(defun magit-goto-next-section ()
  "Go to the next section."
  (interactive)
  (--if-let (magit-find-section-after (point))
      (magit-goto-section it)
    (message "No next section")))

(defun magit-goto-previous-section ()
  "Go to the previous section."
  (interactive)
  (if (eq (point) 1)
      (message "No previous section")
    (magit-goto-section (magit-find-section-before (point)))))

(defun magit-goto-parent-section ()
  "Go to the parent section."
  (interactive)
  (--when-let (magit-section-parent (magit-current-section))
    (goto-char (magit-section-beginning it))))

(defun magit-goto-next-sibling-section ()
  "Go to the next sibling section."
  (interactive)
  (let* ((section (magit-current-section))
         (parent  (magit-section-parent section)))
    (--if-let (and parent (magit-find-section-after*
                           (1- (magit-section-end section))
                           (magit-section-children parent)))
        (magit-goto-section it)
      (magit-goto-next-section))))

(defun magit-goto-previous-sibling-section ()
  "Go to the previous sibling section."
  (interactive)
  (let* ((section (magit-current-section))
         (parent  (magit-section-parent section)))
    (--if-let (and parent (magit-find-section-before*
                           (magit-section-beginning section)
                           (magit-section-children parent)))
        (magit-goto-section it)
      (magit-goto-previous-section))))

(defun magit-goto-section (section)
  (goto-char (magit-section-beginning section))
  (magit-log-maybe-show-commit section)
  (magit-log-maybe-show-more-entries section))

(defun magit-goto-section-at-path (path)
  "Go to the section described by PATH."
  (--if-let (magit-find-section path magit-root-section)
      (goto-char (magit-section-beginning it))
    (message "No such section")))

(defmacro magit-define-section-jumper (sym title)
  "Define an interactive function to go to section SYM.
TITLE is the displayed title of the section."
  (let ((fun (intern (format "magit-jump-to-%s" sym))))
    `(progn
       (defun ,fun (&optional expand) ,(format "\
Jump to section '%s'.
With a prefix argument also expand it." title)
         (interactive "P")
         (if (magit-goto-section-at-path '(,sym))
             (when expand
               (with-local-quit (magit-expand-section))
               (recenter 0))
           (message ,(format "Section '%s' wasn't found" title))))
       (put ',fun 'definition-name ',sym))))

(magit-define-section-jumper stashes   "Stashes")
(magit-define-section-jumper untracked "Untracked files")
(magit-define-section-jumper unstaged  "Unstaged changes")
(magit-define-section-jumper staged    "Staged changes")
(magit-define-section-jumper unpulled  "Unpulled commits")
(magit-define-section-jumper unpushed  "Unpushed commits")
(magit-define-section-jumper pending   "Pending commits")
(magit-define-section-jumper diffstats "Diffstats")

;;;;; Section Hooks

(defun magit-add-section-hook (hook function &optional at append local)
  "Add to the value of section hook HOOK the function FUNCTION.

Add FUNCTION at the beginning of the hook list unless optional
APPEND is non-nil, in which case FUNCTION is added at the end.
If FUNCTION already is a member then move it to the new location.

If optional AT is non-nil and a member of the hook list, then add
FUNCTION next to that instead.  Add before or after AT depending
on APPEND.  If only FUNCTION is a member of the list, then leave
it where ever it already is.

If optional LOCAL is non-nil, then modify the hook's buffer-local
value rather than its global value.  This makes the hook local by
copying the default value.  That copy is then modified.

HOOK should be a symbol.  If HOOK is void, it is first set to nil.
HOOK's value must not be a single hook function.  FUNCTION should
be a function that takes no arguments and inserts one or multiple
sections at point, moving point forward.  FUNCTION may choose not
to insert its section(s), when doing so would not make sense.  It
should not be abused for other side-effects.  To remove FUNCTION
again use `remove-hook'."
  (or (boundp hook) (set hook nil))
  (or (default-boundp hook) (set-default hook nil))
  (let ((value (if local
                   (if (local-variable-p hook)
                       (symbol-value hook)
                     (unless (local-variable-if-set-p hook)
                       (make-local-variable hook))
                     (copy-sequence (default-value hook)))
                 (default-value hook))))
    (if at
        (when (setq at (member at value))
          (setq value (delq function value))
          (if append
              (push function (cdr at))
            (push (car at) (cdr at))
            (setcar at function)))
      (setq value (delq function value)))
    (unless (member function value)
      (setq value (if append
                      (append value (list function))
                    (cons function value))))
    (if local
        (set hook value)
      (set-default hook value))))

;;;;; Section Utilities

(defun magit-map-sections (function section)
  "Apply FUNCTION to SECTION and recursively its subsections."
  (funcall function section)
  (mapc (apply-partially 'magit-map-sections function)
        (magit-section-children section)))

(defun magit-wash-sequence (function)
  "Repeatedly call FUNCTION until it returns nil or eob is reached.
FUNCTION has to move point forward or return nil."
  (while (and (not (eobp)) (funcall function))))

(defun magit-section-parent-info (section)
  (setq section (magit-section-parent section))
  (when section (magit-section-info   section)))

(defun magit-section-lineage (section)
  (when section
    (cons section (magit-section-lineage (magit-section-parent section)))))

(defun magit-section-siblings (section &optional direction)
  (-when-let (parent (magit-section-parent section))
    (let ((siblings  (magit-section-children parent)))
      (cl-ecase direction
        (prev (member section (reverse siblings)))
        (next (member section siblings))
        (nil  siblings)))))

(defun magit-section-region-siblings (&optional key)
  (let ((beg (magit-find-section-at (region-beginning)))
        (end (magit-find-section-at (region-end))))
    (if (eq beg end)
        (list (if key (funcall key beg) beg))
      (goto-char (region-end))
      (when (bolp)
        (setq end (magit-find-section-at (1- (point)))))
      (while (> (length (magit-section-path beg))
                (length (magit-section-path end)))
        (setq beg (magit-section-parent beg)))
      (while (> (length (magit-section-path end))
                (length (magit-section-path beg)))
        (setq end (magit-section-parent end)))
      (let* ((parent   (magit-section-parent beg))
             (siblings (magit-section-children parent)))
        (if (eq parent (magit-section-parent end))
            (mapcar (or key #'identity)
                    (cl-intersection (memq beg siblings)
                                     (memq end (reverse siblings))))
          (user-error "Ambitious cross-section region"))))))

(defun magit-diff-section-for-diffstat (section)
  (let ((file (magit-section-info section)))
    (cl-find-if (lambda (s)
                  (and (eq (magit-section-type s) 'diff)
                       (string-equal (magit-section-info s) file)))
                (magit-section-children magit-root-section))))

;;;;; Section Visibility

(defun magit-section-set-hidden (section hidden)
  "Hide SECTION if HIDDEN is not nil, show it otherwise."
  (setf (magit-section-hidden section) hidden)
  (if (and (not hidden)
           (magit-section-needs-refresh-on-show section))
      (magit-refresh)
    (let ((inhibit-read-only t)
          (beg (save-excursion
                 (goto-char (magit-section-beginning section))
                 (forward-line)
                 (point)))
          (end (magit-section-end section)))
      (when (< beg end)
        (put-text-property beg end 'invisible hidden)))
    (unless hidden
      (dolist (c (magit-section-children section))
        (magit-section-set-hidden c (magit-section-hidden c))))))

(defun magit-section-any-hidden (section)
  "Return true if SECTION or any of its children is hidden."
  (or (magit-section-hidden section)
      (-first 'magit-section-any-hidden
              (magit-section-children section))))

(defun magit-section-collapse (section)
  "Show SECTION and hide all its children."
  (dolist (c (magit-section-children section))
    (setf (magit-section-hidden c) t))
  (magit-section-set-hidden section nil))

(defun magit-section-expand (section)
  "Show SECTION and all its children."
  (dolist (c (magit-section-children section))
    (setf (magit-section-hidden c) nil))
  (magit-section-set-hidden section nil))

(defun magit-section-expand-all-aux (section)
  "Show recursively all SECTION's children."
  (dolist (c (magit-section-children section))
    (setf (magit-section-hidden c) nil)
    (magit-section-expand-all-aux c)))

(defun magit-section-expand-all (section)
  "Show SECTION and all its children."
  (magit-section-expand-all-aux section)
  (magit-section-set-hidden section nil))

(defun magit-section-hideshow (flag-or-func)
  "Show or hide current section depending on FLAG-OR-FUNC.

If FLAG-OR-FUNC is a function, it will be ran on current section.
IF FLAG-OR-FUNC is a boolean, the section will be hidden if it is
true, shown otherwise."
  (let ((section (magit-current-section)))
    (when (magit-section-parent section)
      (goto-char (magit-section-beginning section))
      (if (functionp flag-or-func)
          (funcall flag-or-func section)
        (magit-section-set-hidden section flag-or-func)))))

(defun magit-show-section ()
  "Show current section."
  (interactive)
  (magit-section-hideshow nil))

(defun magit-hide-section ()
  "Hide current section."
  (interactive)
  (magit-section-hideshow t))

(defun magit-collapse-section ()
  "Hide all subsection of current section."
  (interactive)
  (magit-section-hideshow #'magit-section-collapse))

(defun magit-expand-section ()
  "Show all subsection of current section."
  (interactive)
  (magit-section-hideshow #'magit-section-expand))

(defun magit-toggle-file-section ()
  "Like `magit-toggle-section' but toggle at file granularity."
  (interactive)
  (when (eq (magit-section-type (magit-current-section)) 'hunk)
    (magit-goto-parent-section))
  (magit-toggle-section))

(defun magit-toggle-section ()
  "Toggle hidden status of current section."
  (interactive)
  (magit-section-hideshow
   (lambda (s)
     (magit-section-set-hidden s (not (magit-section-hidden s))))))

(defun magit-expand-collapse-section ()
  "Toggle hidden status of subsections of current section."
  (interactive)
  (magit-section-hideshow
   (lambda (s)
     (cond ((magit-section-any-hidden s)
            (magit-section-expand-all s))
           (t
            (magit-section-collapse s))))))

(defun magit-cycle-section ()
  "Cycle between expanded, hidden and collapsed state for current section.

Hidden: only the first line of the section is shown
Collapsed: only the first line of the subsection is shown
Expanded: everything is shown."
  (interactive)
  (magit-section-hideshow
   (lambda (s)
     (cond ((magit-section-hidden s)
            (magit-section-collapse s))
           ((with-no-warnings
              (cl-notany #'magit-section-hidden (magit-section-children s)))
            (magit-section-set-hidden s t))
           (t
            (magit-section-expand s))))))

(defun magit-show-level-1 ()
  "Show surrounding sections on first level."
  (interactive)
  (magit-show-level 1))

(defun magit-show-level-1-all ()
  "Show all sections on first level."
  (interactive)
  (magit-show-level 1 t))

(defun magit-show-level-2 ()
  "Show surrounding sections up to second level."
  (interactive)
  (magit-show-level 2))

(defun magit-show-level-2-all ()
  "Show all sections up to second level."
  (interactive)
  (magit-show-level 2 t))

(defun magit-show-level-3 ()
  "Show surrounding sections up to third level."
  (interactive)
  (magit-show-level 3))

(defun magit-show-level-3-all ()
  "Show all sections up to third level."
  (interactive)
  (magit-show-level 3 t))

(defun magit-show-level-4 ()
  "Show surrounding sections up to fourth level."
  (interactive)
  (magit-show-level 4))

(defun magit-show-level-4-all ()
  "Show all sections up to fourth level."
  (interactive)
  (magit-show-level 4 t))

(defun magit-show-level (level &optional all)
  (if all
      (magit-show-level* magit-root-section 0 level nil)
    (let ((path (reverse (magit-section-lineage (magit-current-section)))))
      (magit-show-level* (car path) 0 level (cdr path)))))

(defun magit-show-level* (section level threshold path)
  (magit-section-set-hidden section (>= level threshold))
  (when (< level threshold)
    (if path
        (magit-show-level* (car path) (1+ level) threshold (cdr path))
      (dolist (c (magit-section-children section))
        (magit-show-level* c (1+ level) threshold nil)))))

;;;;; Section Highlighting

(defvar-local magit-highlighted-section nil)
(defvar-local magit-highlight-overlay nil)

(defun magit-highlight-section ()
  "Highlight current section.
If its HIGHLIGHT slot is nil, then don't highlight it."
  (let ((section (magit-current-section))
        (refinep (lambda ()
                   (and magit-highlighted-section
                        (eq magit-diff-refine-hunk t)
                        (eq (magit-section-type magit-highlighted-section)
                            'hunk)))))
    (unless (eq section magit-highlighted-section)
      (when (funcall refinep)
        (magit-diff-unrefine-hunk magit-highlighted-section))
      (setq magit-highlighted-section section)
      (unless magit-highlight-overlay
        (overlay-put (setq magit-highlight-overlay (make-overlay 1 1))
                     'face magit-item-highlight-face))
      (cond ((and section (magit-section-highlight section))
             (when (funcall refinep)
               (magit-diff-refine-hunk section))
             (move-overlay magit-highlight-overlay
                           (magit-section-beginning section)
                           (magit-section-end section)
                           (current-buffer)))
            (t
             (delete-overlay magit-highlight-overlay))))))

;;;;; Section Actions

(defun magit-section-context-type (section)
  (cons (magit-section-type section)
        (-when-let (parent (magit-section-parent section))
          (magit-section-context-type parent))))

(defun magit-section-match-1 (l1 l2)
  (or (null l1)
      (if (eq (car l1) '*)
          (or (magit-section-match-1 (cdr l1) l2)
              (and l2
                   (magit-section-match-1 l1 (cdr l2))))
        (and l2
             (equal (car l1) (car l2))
             (magit-section-match-1 (cdr l1) (cdr l2))))))

(defun magit-section-match (condition &optional section)
  (unless section
    (setq section (magit-current-section)))
  (cond ((eq condition t) t)
        ((not section)  nil)
        ((listp condition)
         (--first (magit-section-match it section) condition))
        (t
         (magit-section-match-1 (if (symbolp condition)
                                    (list condition)
                                  (append condition nil))
                                (magit-section-context-type section)))))

(defmacro magit-section-case (slots &rest clauses)
  (declare (indent 1))
  `(let* ((it (magit-current-section))
          ,@(mapcar
             (lambda (slot)
               `(,slot
                 (and it (,(intern (format "magit-section-%s" slot)) it))))
             slots))
     (cond ,@(mapcar (lambda (clause)
                       `((magit-section-match ',(car clause) it)
                         ,@(cdr clause)))
                     clauses))))

(defconst magit-section-action-success
  (make-symbol "magit-section-action-success"))

(defmacro magit-section-action (opname slots &rest clauses)
  (declare (indent 2) (debug (sexp &rest (sexp body))))
  (let ((value (cl-gensym "value")))
    `(let ((,value
            (or (run-hook-wrapped
                 ',(intern (format "magit-%s-hook" opname))
                 (lambda (fn section)
                   (when (magit-section-match
                          (or (get fn 'magit-section-action-context)
                              (error "%s undefined for %s"
                                     'magit-section-action-context fn))
                          section)
                     (funcall fn (magit-section-info section))))
                 (magit-current-section))
                (magit-section-case ,slots
                  ,@clauses
                  (t (user-error
                      (if (magit-current-section)
                          ,(format "Cannot %s this section" opname)
                        ,(format "Nothing to %s here" opname))))))))
       (unless (eq ,value magit-section-action-success)
         ,value))))

(defun magit-current-commit ()
  (magit-section-case (info) (commit info)))

;;;; Process Api
;;;;; Process Commands

(defun magit-process ()
  "Display Magit process buffer."
  (interactive)
  (let ((buf (magit-process-buffer)))
    (if (buffer-live-p buf)
        (pop-to-buffer buf)
      (user-error "Process buffer doesn't exist"))))

(defun magit-process-kill ()
  "Kill the process at point."
  (interactive)
  (magit-section-case (info)
    (process (if (eq (process-status info) 'run)
                 (when (yes-or-no-p "Kill this process? ")
                   (kill-process info))
               (user-error "Process isn't running")))))

(defvar magit-git-command-history nil)

(magit-define-popup magit-run-popup
  "Popup console for running raw Git commands."
  'magit-popups
  :actions '((?! "Git Subcommand (from root)" magit-git-command-topdir)
             (?: "Git Subcommand (from pwd)" magit-git-command)
             (?g "Git Gui" magit-run-git-gui)
             (?k "Gitk" magit-run-gitk))
  :default-action 'magit-git-command)

;;;###autoload
(defun magit-git-command (args directory)
  "Execute a Git subcommand asynchronously, displaying the output.
With a prefix argument run Git in the root of the current
repository.  Non-interactively run Git in DIRECTORY with ARGS."
  (interactive (magit-git-command-read-args))
  (require 'eshell)
  (magit-mode-display-buffer (magit-process-buffer nil t)
                             'magit-process-mode 'pop-to-buffer)
  (goto-char (point-max))
  (let ((default-directory directory))
    (magit-run-git-async
     (with-temp-buffer
       (insert args)
       (mapcar 'eval (eshell-parse-arguments (point-min)
                                             (point-max)))))))

(defun magit-git-command-topdir (args directory)
  "Execute a Git subcommand asynchronously, displaying the output.
Run Git in the root of the current repository.
\n(fn)" ; arguments are for internal use
  (interactive (magit-git-command-read-args t))
  (magit-git-command args directory))

(defun magit-git-command-read-args (&optional root)
  (let ((dir (if (or root current-prefix-arg)
                 (or (magit-get-top-dir)
                     (user-error "Not inside a Git repository"))
               default-directory)))
    (list (read-string (format "Git subcommand (in %s): "
                               (abbreviate-file-name dir))
                       nil 'magit-git-command-history)
          dir)))

;;;;; Process Mode

(define-derived-mode magit-process-mode magit-mode "Magit Process"
  "Mode for looking at git process output.")

(defvar magit-process-buffer-name "*magit-process*"
  "Name of buffer where output of processes is put.")

(defun magit-process-buffer (&optional topdir create)
  (or (magit-mode-get-buffer magit-process-buffer-name
                             'magit-process-mode topdir)
      (with-current-buffer (magit-mode-get-buffer-create
                            magit-process-buffer-name
                            'magit-process-mode topdir)
        (magit-process-mode)
        (let* ((inhibit-read-only t)
               (s (magit-with-section (section processbuf nil nil t)
                    (insert "\n"))))
          (set-marker-insertion-type (magit-section-beginning s) nil)
          (set-marker-insertion-type (magit-section-content-beginning s) nil)
          (current-buffer)))))

;;;;; Synchronous Processes

(defun magit-git-exit-code (&rest args)
  "Execute Git with ARGS, returning its exit code."
  (apply #'process-file magit-git-executable nil nil nil
         (append magit-git-standard-options
                 (magit-flatten-onelevel args))))

(defun magit-git-success (&rest args)
  "Execute Git with ARGS, returning t if its exit code is 0."
  (= (apply #'magit-git-exit-code args) 0))

(defun magit-git-failure (&rest args)
  "Execute Git with ARGS, returning t if its exit code is 1."
  (= (apply #'magit-git-exit-code args) 1))

(defun magit-git-string (&rest args)
  "Execute Git with ARGS, returning the first line of its output.
If there is no output return nil.  If the output begins with a
newline return an empty string."
  (with-temp-buffer
    (apply #'process-file magit-git-executable nil (list t nil) nil
           (append magit-git-standard-options
                   (magit-flatten-onelevel args)))
    (unless (= (point-min) (point-max))
      (goto-char (point-min))
      (buffer-substring-no-properties
       (line-beginning-position)
       (line-end-position)))))

(defun magit-git-true (&rest args)
  "Execute Git with ARGS, returning t if it prints \"true\".
Return t if the first (and usually only) output line is the
string \"true\", otherwise return nil."
  (equal (apply #'magit-git-string args) "true"))

(defun magit-git-false (&rest args)
  "Execute Git with ARGS, returning t if it prints \"false\".
Return t if the first (and usually only) output line is the
string \"false\", otherwise return nil."
  (equal (apply #'magit-git-string args) "false"))

(defun magit-git-insert (&rest args)
  "Execute Git with ARGS, inserting its output at point."
  (apply #'process-file magit-git-executable nil (list t nil) nil
         (append magit-git-standard-options
                 (magit-flatten-onelevel args))))

(defun magit-git-lines (&rest args)
  "Execute Git with ARGS, returning its output as a list of lines.
Empty lines anywhere in the output are omitted."
  (with-temp-buffer
    (apply #'process-file magit-git-executable nil (list t nil) nil
           (append magit-git-standard-options
                   (magit-flatten-onelevel args)))
    (split-string (buffer-string) "\n" 'omit-nulls)))

(defun magit-run-git (&rest args)
  "Call Git synchronously in a separate process, and refresh.

The arguments ARGS specify command line arguments.  The first
level of ARGS is flattened, so each member of ARGS has to be a
string or a list of strings.

Option `magit-git-executable' specifies which Git executable is
used.  The arguments in option `magit-git-standard-options' are
prepended to ARGS.

After Git returns, the current buffer (if it is a Magit buffer)
as well as the current repository's status buffer are refreshed.
Unmodified buffers visiting files that are tracked in the current
repository are reverted if `magit-auto-revert-mode' is active.

Process output goes into a new section in a buffer specified by
variable `magit-process-buffer-name'."
  (apply #'magit-call-git (magit-process-quote-arguments args))
  (magit-refresh))

(defun magit-call-git (&rest args)
  "Call Git synchronously in a separate process.

The arguments ARGS specify command line arguments.  The first
level of ARGS is flattened, so each member of ARGS has to be a
string or a list of strings.

Option `magit-git-executable' specifies which Git executable is
used.  The arguments in option `magit-git-standard-options' are
prepended to ARGS.

Process output goes into a new section in a buffer specified by
variable `magit-process-buffer-name'."
  (apply #'magit-call-process magit-git-executable
         (append magit-git-standard-options args)))

(defun magit-call-process (program &rest args)
  "Call PROGRAM synchronously in a separate process.

The arguments ARGS specify command line arguments.  The first
level of ARGS is flattened, so each member of ARGS has to be a
string or a list of strings.

Process output goes into a new section in a buffer specified by
variable `magit-process-buffer-name'."
  (setq args (magit-flatten-onelevel args))
  (cl-destructuring-bind (process-buf . section)
      (magit-process-setup program args)
    (magit-process-finish
     (let ((inhibit-read-only t))
       (apply #'process-file program nil process-buf nil args))
     process-buf (current-buffer) default-directory section)))

(defun magit-run-git-with-input (input &rest args)
  "Call Git in a separate process.

The first argument, INPUT, has to be a buffer or the name of an
existing buffer.  The content of that buffer is used as the
process' standard input.

The remaining arguments, ARGS, specify command line arguments.
The first level of ARGS is flattened, so each member of ARGS has
to be a string or a list of strings.

Option `magit-git-executable' specifies which Git executable is
used.  The arguments in option `magit-git-standard-options' are
prepended to ARGS.

After Git returns, the current buffer (if it is a Magit buffer)
as well as the current repository's status buffer are refreshed.
Unmodified buffers visiting files that are tracked in the current
repository are reverted if `magit-auto-revert-mode' is active.

This function actually starts a asynchronous process, but it then
waits for that process to return."
  (apply #'magit-start-git input args)
  (magit-process-wait)
  (magit-refresh))

(defun magit-run-git-with-logfile (file &rest args)
  "Call Git in a separate process and log its output.
And log the output to FILE.  This function might have a
short halflive.  See `magit-run-git' for more information."
  (apply #'magit-start-git nil args)
  (process-put magit-this-process 'logfile file)
  (set-process-filter magit-this-process 'magit-process-logfile-filter)
  (magit-process-wait)
  (magit-refresh))

;;;;; Asynchronous Processes

(defvar magit-this-process nil)

(defun magit-run-git-with-editor (&rest args)
  (with-git-editor (apply #'magit-run-git-async args)))

(defun magit-run-git-async (&rest args)
  "Start Git, prepare for refresh, and return the process object.

If optional argument INPUT is non-nil, it has to be a buffer or
the name of an existing buffer.  The content of that buffer is
used as the process' standard input.

The remaining arguments, ARGS, specify command line arguments.
The first level of ARGS is flattened, so each member of ARGS has
to be a string or a list of strings.

Display the command line arguments in the echo area.

After Git returns some buffers are refreshed: the buffer that was
current when `magit-start-process' was called (if it is a Magit
buffer and still alive), as well as the respective Magit status
buffer.  Unmodified buffers visiting files that are tracked in
the current repository are reverted if `magit-auto-revert-mode'
is active.

See `magit-start-process' for more information."
  (message "Running %s %s" magit-git-executable
           (mapconcat 'identity (magit-flatten-onelevel args) " "))
  (apply #'magit-start-git nil args))

(defun magit-start-git (&optional input &rest args)
  "Start Git, prepare for refresh, and return the process object.

If optional argument INPUT is non-nil, it has to be a buffer or
the name of an existing buffer.  The buffer content becomes the
processes standard input.

The remaining arguments, ARGS, specify command line arguments.
The first level of ARGS is flattened, so each member of ARGS has
to be a string or a list of strings.

After Git returns some buffers are refreshed: the buffer that was
current when `magit-start-process' was called (if it is a Magit
buffer and still alive), as well as the respective Magit status
buffer.  Unmodified buffers visiting files that are tracked in
the current repository are reverted if `magit-auto-revert-mode'
is active.

See `magit-start-process' for more information."
  (apply #'magit-start-process magit-git-executable input
         (append magit-git-standard-options
                 (magit-process-quote-arguments args))))

(defun magit-start-process (program &optional input &rest args)
  "Start PROGRAM, prepare for refresh, and return the process object.

If optional argument INPUT is non-nil, it has to be a buffer or
the name of an existing buffer.  The buffer content becomes the
processes standard input.

The remaining arguments, ARGS, specify command line arguments.
The first level of ARGS is flattened, so each member of ARGS has
to be a string or a list of strings.

The process is started using `start-file-process' and then setup
to use the sentinel `magit-process-sentinel' and the filter
`magit-process-filter'.  Information required by these functions
is stored in the process object.  When this function returns the
process has not started to run yet so it is possible to override
the sentinel and filter.

After the process returns, `magit-process-sentinel' refreshes the
buffer that was current when `magit-start-process' was called (if
it is a Magit buffer and still alive), as well as the respective
Magit status buffer.  Unmodified buffers visiting files that are
tracked in the current repository are reverted if
`magit-auto-revert-mode' is active."
  (setq args (magit-flatten-onelevel args))
  (cl-destructuring-bind (process-buf . section)
      (magit-process-setup program args)
    (let* ((process-connection-type
            ;; Don't use a pty, because it would set icrnl
            ;; which would modify the input (issue #20).
            (and (not input) magit-process-connection-type))
           (process (apply 'start-file-process
                           (file-name-nondirectory program)
                           process-buf program args)))
      (set-process-sentinel process #'magit-process-sentinel)
      (set-process-filter   process #'magit-process-filter)
      (set-process-buffer   process process-buf)
      (process-put process 'section section)
      (process-put process 'command-buf (current-buffer))
      (process-put process 'default-dir default-directory)
      (setf (magit-section-process section) process)
      (with-current-buffer process-buf
        (set-marker (process-mark process) (point)))
      (when input
        (with-current-buffer input
          (process-send-region process (point-min) (point-max))
          (process-send-eof    process)))
      (setq magit-this-process process)
      (setf (magit-section-info section) process)
      (magit-process-display-buffer process)
      process)))

;;;;; Process Internals

(defun magit-process-setup (program args)
  (magit-process-set-mode-line program args)
  (let ((buf (magit-process-buffer)))
    (if  buf
        (magit-process-truncate-log buf)
      (setq buf (magit-process-buffer nil t)))
    (with-current-buffer buf
      (goto-char (1- (point-max)))
      (let* ((inhibit-read-only t)
             (magit-with-section--parent magit-root-section)
             ;; Kids, don't do this ^^^^ at home.
             (s (magit-with-section
                    (section process nil
                             (mapconcat 'identity (cons program args) " "))
                  (insert "\n"))))
        (set-marker-insertion-type (magit-section-content-beginning s) nil)
        (unless (get-buffer-window (current-buffer) t)
          (magit-section-set-hidden s t))
        (insert "\n")
        (backward-char 2)
        (cons (current-buffer) s)))))

(defun magit-process-truncate-log (buffer)
  (with-current-buffer buffer
    (let* ((head nil)
           (tail (magit-section-children magit-root-section))
           (count (length tail)))
      (when (> (1+ count) magit-process-log-max)
        (while (and (cdr tail)
                    (> count (/ magit-process-log-max 2)))
          (let* ((inhibit-read-only t)
                 (section (car tail))
                 (process (magit-section-process section)))
            (cond ((not process))
                  ((memq (process-status process) '(exit signal))
                   (delete-region (magit-section-beginning section)
                                  (1+ (magit-section-end section)))
                   (cl-decf count))
                  (t
                   (push section head))))
          (pop tail))
        (setf (magit-section-children magit-root-section)
              (nconc (reverse head) tail))))))

(defun magit-process-sentinel (process event)
  "Default sentinel used by `magit-start-process'."
  (when (memq (process-status process) '(exit signal))
    (setq event (substring event 0 -1))
    (magit-process-unset-mode-line)
    (when (string-match "^finished" event)
      (message (concat (capitalize (process-name process)) " finished")))
    (magit-process-finish process)
    (when (eq process magit-this-process)
      (setq magit-this-process nil))
    (magit-refresh (and (buffer-live-p (process-get process 'command-buf))
                        (process-get process 'command-buf)))))

(defun magit-process-filter (proc string)
  "Default filter used by `magit-start-process'."
  (with-current-buffer (process-buffer proc)
    (let ((inhibit-read-only t))
      (magit-process-yes-or-no-prompt proc string)
      (magit-process-username-prompt  proc string)
      (magit-process-password-prompt  proc string)
      (goto-char (process-mark proc))
      (setq string (propertize string 'invisible
                               (magit-section-hidden
                                (process-get proc 'section))))
      ;; Find last ^M in string.  If one was found, ignore everything
      ;; before it and delete the current line.
      (let ((ret-pos (length string)))
        (while (and (>= (setq ret-pos (1- ret-pos)) 0)
                    (/= ?\r (aref string ret-pos))))
        (cond ((>= ret-pos 0)
               (goto-char (line-beginning-position))
               (delete-region (point) (line-end-position))
               (insert-and-inherit (substring string (+ ret-pos 1))))
              (t
               (insert-and-inherit string))))
      (set-marker (process-mark proc) (point)))))

(defun magit-process-logfile-filter (process string)
  "Special filter used by `magit-run-git-with-logfile'."
  (magit-process-filter process string)
  (let ((file (process-get process 'logfile)))
    (with-temp-file file
      (when (file-exists-p file)
        (insert-file-contents file)
        (goto-char (point-max)))
      (insert string)
      (write-region (point-min) (point-max) file))))

(defun magit-process-yes-or-no-prompt (proc string)
  "Forward yes-or-no prompts to the user."
  (-when-let (beg (string-match magit-process-yes-or-no-prompt-regexp string))
    (let ((max-mini-window-height 30))
      (process-send-string
       proc
       (downcase
        (concat (match-string (if (yes-or-no-p (substring string 0 beg)) 1 2)
                              string)
                "\n"))))))

(defun magit-process-password-prompt (proc string)
  "Forward password prompts to the user."
  (--when-let (magit-process-match-prompt
               magit-process-password-prompt-regexps string)
    (process-send-string proc (concat (read-passwd it) "\n"))))

(defun magit-process-username-prompt (proc string)
  "Forward username prompts to the user."
  (--when-let (magit-process-match-prompt
               magit-process-username-prompt-regexps string)
    (process-send-string
     proc (concat (read-string it nil nil (user-login-name)) "\n"))))

(defun magit-process-match-prompt (prompts string)
  (when (--any? (string-match it string) prompts)
    (let ((prompt (match-string 0 string)))
      (cond ((string-match ": $" prompt) prompt)
            ((string-match ":$"  prompt) (concat prompt " "))
            (t                           (concat prompt ": "))))))

(defun magit-process-wait ()
  (while (and magit-this-process
              (eq (process-status magit-this-process) 'run))
    (sit-for 0.1 t)))

(defun magit-process-set-mode-line (program args)
  (when (equal program magit-git-executable)
    (setq args (nthcdr (1+ (length magit-git-standard-options)) args)))
  (magit-map-magit-buffers
   (apply-partially (lambda (s)
                      (setq mode-line-process s))
                    (concat " " program
                            (and args (concat " " (car args)))))))

(defun magit-process-unset-mode-line ()
  (magit-map-magit-buffers (lambda () (setq mode-line-process nil))))

(defvar magit-process-error-message-re
  (concat "^\\(?:error\\|fatal\\|git\\): \\(.*\\)" paragraph-separate))

(defun magit-process-finish (arg &optional process-buf command-buf
                                 default-dir section)
  (unless (integerp arg)
    (setq process-buf (process-buffer arg)
          command-buf (process-get arg 'command-buf)
          default-dir (process-get arg 'default-dir)
          section     (process-get arg 'section)
          arg         (process-exit-status arg)))
  (when (featurep 'dired)
    (dired-uncache default-dir))
  (when (buffer-live-p process-buf)
    (with-current-buffer process-buf
      (let ((inhibit-read-only t)
            (mark (magit-section-beginning section)))
        (set-marker-insertion-type mark nil)
        (goto-char mark)
        (insert (propertize (format "%3s " arg)
                            'magit-section section
                            'face (if (= arg 0)
                                      'magit-process-ok
                                    'magit-process-ng))))))
  (unless (= arg 0)
    (message ; `error' would prevent refresh
     "%s ... [%s buffer %s for details]"
     (or (and (buffer-live-p process-buf)
              (with-current-buffer process-buf
                (save-excursion
                  (goto-char (magit-section-end section))
                  (when (re-search-backward
                         magit-process-error-message-re nil
                         (magit-section-content-beginning section))
                    (match-string 1)))))
         "Git failed")
     (-if-let (key (and (buffer-live-p command-buf)
                        (with-current-buffer command-buf
                          (car (where-is-internal
                                'magit-process-display-buffer)))))
         (format "Hit %s to see" (key-description key))
       "See")
     (buffer-name process-buf)))
  arg)

(defun magit-process-display-buffer (process)
  (when (process-live-p process)
    (let ((buf (process-buffer process)))
      (cond ((not (buffer-live-p buf)))
            ((= magit-process-popup-time 0)
             (pop-to-buffer buf))
            ((> magit-process-popup-time 0)
             (run-with-timer magit-process-popup-time nil
                             (lambda (p)
                               (when (eq (process-status p) 'run)
                                 (let ((buf (process-buffer p)))
                                   (when (buffer-live-p buf)
                                     (pop-to-buffer buf)))))
                             process))))))

(defun magit-process-quote-arguments (args)
  "Quote each argument in list ARGS as an argument to Git.
Except when `magit-process-quote-curly-braces' is non-nil ARGS is
returned unchanged.  This is required to works around strangeness
of the Windows \"Powershell\"."
  (if magit-process-quote-curly-braces
      (mapcar (apply-partially 'replace-regexp-in-string
                               "{\\([0-9]+\\)}" "\\\\{\\1\\\\}")
              args)
    args))

(defvar magit-server-visit-args nil)
(defun  magit-server-visit-args (action &optional other-window args)
  (setq magit-server-visit-args
        (list action other-window (magit-get-top-dir)
              (current-window-configuration) args)))

(defun magit-server-visit ()
  (when (or (string-match-p git-commit-filename-regexp buffer-file-name)
            (string-match-p git-rebase-filename-regexp buffer-file-name))
    (let ((type     (nth 0 magit-server-visit-args))
          (otherwin (nth 1 magit-server-visit-args))
          (topdir   (nth 2 magit-server-visit-args))
          (winconf  (nth 3 magit-server-visit-args))
          (args     (nth 4 magit-server-visit-args)))
      (setq-local server-window (if otherwin 'pop-to-buffer 'switch-to-buffer))
      (when (equal (magit-get-top-dir) topdir)
        (setq with-editor-previous-winconf winconf)
        (setq magit-refresh-args args)))))

(add-hook 'server-visit-hook 'magit-server-visit t)

;;;; Mode Api
;;;;; Mode Foundation

(define-derived-mode magit-mode special-mode "Magit"
  "Parent major mode from which Magit major modes inherit.

Please see the manual for a complete description of Magit.

\\{magit-mode-map}"
  (buffer-disable-undo)
  (setq truncate-lines t)
  (add-hook 'pre-command-hook  #'magit-remember-point nil t)
  (add-hook 'post-command-hook #'magit-correct-point-after-command t t)
  (add-hook 'post-command-hook #'magit-highlight-section t t)
  ;; Emacs' normal method of showing trailing whitespace gives weird
  ;; results when `magit-whitespace-warning-face' is different from
  ;; `trailing-whitespace'.
  (when (and magit-highlight-whitespace
             magit-highlight-trailing-whitespace)
    (setq show-trailing-whitespace nil)))

(defvar-local magit-refresh-function nil)
(put 'magit-refresh-function 'permanent-local t)

(defvar-local magit-refresh-args nil)
(put 'magit-refresh-args 'permanent-local t)

(defmacro magit-mode-setup
  (buffer switch-func mode refresh-func &rest refresh-args)
  "Display and select BUFFER, turn on MODE, and refresh a first time.
Display BUFFER using `magit-mode-display-buffer', then turn on
MODE in BUFFER, set the local value of `magit-refresh-function'
to REFRESH-FUNC and that of `magit-refresh-args' to REFRESH-ARGS
and finally \"refresh\" a first time.  All arguments are
evaluated before switching to BUFFER."
  (let ((mode-symb (cl-gensym "mode-symb"))
        (toplevel  (cl-gensym "toplevel"))
        (init-args (cl-gensym "init-args")))
    `(let* ((,mode-symb ,mode)
            (,toplevel  (magit-get-top-dir))
            (,init-args (list ,mode-symb ,refresh-func ,@refresh-args)))
       (if ,toplevel
           (with-current-buffer
               (magit-mode-display-buffer
                ,buffer ,mode-symb ,switch-func)
             (apply #'magit-mode-init ,toplevel ,init-args))
         (user-error "Not inside a Git repository")))))

(defun magit-mode-init (dir mode refresh-func &rest refresh-args)
  "Turn on MODE and refresh in the current buffer.
Turn on MODE, set the local value of `magit-refresh-function' to
REFRESH-FUNC and that of `magit-refresh-args' to REFRESH-ARGS and
finally \"refresh\" a first time.

Also see `magit-mode-setup', a more convenient variant."
  (cl-case mode
    (magit-commit-mode
     (magit-setup-xref (cons #'magit-show-commit refresh-args))
     (goto-char (point-min)))
    (magit-diff-mode
     (magit-setup-xref (cons #'magit-diff refresh-args))
     (goto-char (point-min))))
  (setq default-directory dir
        magit-refresh-function refresh-func
        magit-refresh-args refresh-args)
  (funcall mode)
  (magit-mode-refresh-buffer))

(defvar magit-inhibit-save-previous-winconf nil)

(defvar-local magit-previous-window-configuration nil)
(put 'magit-previous-window-configuration 'permanent-local t)

(defvar-local magit-previous-section nil)
(put 'magit-previous-section 'permanent-local t)

(defun magit-mode-display-buffer (buffer mode &optional switch-function)
  "Display BUFFER in some window and select it.
BUFFER may be a buffer or a string, the name of a buffer.  Return
the buffer.

Unless BUFFER is already displayed in the selected frame store the
previous window configuration as a buffer local value, so that it
can later be restored by `magit-mode-quit-window'.

Then display and select BUFFER using SWITCH-FUNCTION.  If that is
nil either use `pop-to-buffer' if the current buffer's major mode
derives from Magit mode; or else use `switch-to-buffer'.

This is only intended for buffers whose major modes derive from
Magit mode."
  (cond ((stringp buffer)
         (setq buffer (magit-mode-get-buffer-create buffer mode)))
        ((not (bufferp buffer))
         (signal 'wrong-type-argument (list 'bufferp nil))))
  (let ((section (magit-current-section)))
    (with-current-buffer (get-buffer-create buffer)
      (setq magit-previous-section section)
      (unless (or (get-buffer-window buffer (selected-frame))
                  magit-inhibit-save-previous-winconf)
        (setq magit-previous-window-configuration
              (current-window-configuration)))))
  (funcall (or switch-function
               (if (derived-mode-p 'magit-mode)
                   'switch-to-buffer
                 'pop-to-buffer))
           buffer)
  buffer)

(defun magit-mode-get-buffer (format mode &optional topdir create)
  (if (not (string-match-p "%[Tt]" format))
      (funcall (if create #'get-buffer-create #'get-buffer) format)
    (unless topdir
      (setq topdir (magit-get-top-dir)))
    (let ((name (format-spec
                 format `((?T . ,topdir)
                          (?t . ,(file-name-nondirectory
                                  (directory-file-name topdir)))))))
      (or (--first (with-current-buffer it
                     (and (or (not mode) (eq major-mode mode))
                          (equal (expand-file-name default-directory) topdir)
                          (string-match-p (format "^%s\\(?:<[0-9]+>\\)?$"
                                                  (regexp-quote name))
                                          (buffer-name))))
                   (buffer-list))
          (and create (generate-new-buffer name))))))

(defun magit-mode-get-buffer-create (format mode &optional topdir)
  (magit-mode-get-buffer format mode topdir t))

(cl-defun magit-mode-refresh-buffer (&optional (buffer (current-buffer)))
  (with-current-buffer buffer
    (when magit-refresh-function
      (let* ((old-line (line-number-at-pos))
             (old-point (point))
             (old-window (selected-window))
             (old-window-start (window-start))
             (old-section (magit-current-section))
             (old-path (and old-section
                            (magit-section-path (magit-current-section)))))
        (beginning-of-line)
        (let ((inhibit-read-only t)
              (section-line (and old-section
                                 (count-lines
                                  (magit-section-beginning old-section)
                                  (point))))
              (line-char (- old-point (point))))
          (erase-buffer)
          (apply magit-refresh-function
                 magit-refresh-args)
          (--if-let (and old-path
                         (magit-find-section old-path magit-root-section))
              (progn (goto-char (magit-section-beginning it))
                     (forward-line section-line)
                     (forward-char line-char))
            (save-restriction
              (widen)
              (goto-char (point-min))
              (forward-line (1- old-line)))))
        (when (fboundp 'unrecord-window-buffer)
          (unrecord-window-buffer old-window buffer))
        (dolist (w (get-buffer-window-list buffer nil t))
          (set-window-point w (point))
          (set-window-start w old-window-start t))
        (magit-highlight-section)
        (run-hooks 'magit-mode-refresh-buffer-hook)))))

(defun magit-mode-quit-window (&optional kill-buffer)
  "Bury the current buffer and delete its window.
With a prefix argument, kill the buffer instead.

If `magit-restore-window-configuration' is non-nil and the last
configuration stored by `magit-mode-display-buffer' originates
from the selected frame then restore it after burrying/killing
the buffer.  Finally reset the window configuration to nil."
  (interactive "P")
  (let ((winconf magit-previous-window-configuration)
        (buffer (current-buffer))
        (frame (selected-frame)))
    (quit-window kill-buffer (selected-window))
    (when winconf
      (when (and magit-restore-window-configuration
                 (equal frame (window-configuration-frame winconf)))
        (set-window-configuration winconf)
        (when (buffer-live-p buffer)
          (with-current-buffer buffer
            (setq magit-previous-window-configuration nil)))))
    (run-hook-with-args 'magit-mode-quit-window-hook buffer)))

;;;;; Mode Utilities

(defun magit-map-magit-buffers (func &optional dir)
  (dolist (buf (buffer-list))
    (with-current-buffer buf
      (when (and (derived-mode-p 'magit-mode)
                 (or (null dir)
                     (equal default-directory dir)))
        (funcall func)))))

;;;;; (section kludges)

(defvar-local magit-last-point nil)
(put 'magit-last-point 'permanent-local t)

(defun magit-remember-point ()
  (setq magit-last-point (point)))

(defun magit-invisible-region-end (pos)
  (while (and (not (= pos (point-max))) (invisible-p pos))
    (setq pos (next-char-property-change pos)))
  pos)

(defun magit-invisible-region-start (pos)
  (while (and (not (= pos (point-min))) (invisible-p pos))
    (setq pos (1- (previous-char-property-change pos))))
  pos)

(defun magit-correct-point-after-command ()
  "Move point outside of invisible regions.

Emacs often leaves point in invisible regions, it seems.  To fix
this, we move point ourselves and never let Emacs do its own
adjustments.

When point has to be moved out of an invisible region, it can be
moved to its end or its beginning.  We usually move it to its
end, except when that would move point back to where it was
before the last command."
  (when (invisible-p (point))
    (let ((end (magit-invisible-region-end (point))))
      (goto-char (if (= end magit-last-point)
                     (magit-invisible-region-start (point))
                   end))))
  (setq disable-point-adjustment t))

;;;;; Buffer History

(defun magit-go-backward ()
  "Move backward in current buffer's history."
  (interactive)
  (if help-xref-stack
      (help-xref-go-back (current-buffer))
    (user-error "No previous entry in buffer's history")))

(defun magit-go-forward ()
  "Move forward in current buffer's history."
  (interactive)
  (if help-xref-forward-stack
      (help-xref-go-forward (current-buffer))
    (user-error "No next entry in buffer's history")))

(defun magit-xref-insert-buttons ()
  (when (and (or (eq magit-show-xref-buttons t)
                 (apply 'derived-mode-p magit-show-xref-buttons))
             (or help-xref-stack help-xref-forward-stack))
    (insert "\n")
    (when help-xref-stack
      (magit-xref-insert-button help-back-label
                                'magit-xref-backward))
    (when help-xref-forward-stack
      (when help-xref-stack
        (insert " "))
      (magit-xref-insert-button help-forward-label
                                'magit-xref-forward))))

(defun magit-xref-insert-button (label type)
  (magit-with-section (section button label)
    (insert-text-button label 'type type
                        'help-args (list (current-buffer)))))

(define-button-type 'magit-xref-backward
  :supertype 'help-back
  'mouse-face magit-item-highlight-face
  'help-echo (purecopy "mouse-2, RET: go back to previous history entry"))

(define-button-type 'magit-xref-forward
  :supertype 'help-forward
  'mouse-face magit-item-highlight-face
  'help-echo (purecopy "mouse-2, RET: go back to next history entry"))

(defun magit-setup-xref (item)
  (when help-xref-stack-item
    (push (cons (point) help-xref-stack-item) help-xref-stack)
    (setq help-xref-forward-stack nil))
  (when (called-interactively-p 'interactive)
    (--when-let (nthcdr 10 help-xref-stack)
      (setcdr it nil)))
  (setq help-xref-stack-item item))

;;;;; Refresh Machinery

(defun magit-refresh (&optional buffer)
  "Refresh some buffers belonging to the current repository.

Refresh the current buffer if its major mode derives from
`magit-mode', and refresh the corresponding status buffer.
If the global `magit-auto-revert-mode' is turned on, then
also revert all unmodified buffers that visit files being
tracked in the current repository."
  (interactive (list (current-buffer)))
  (unless buffer
    (setq buffer (current-buffer)))
  (with-current-buffer buffer
    (when (derived-mode-p 'magit-mode)
      (magit-mode-refresh-buffer buffer))
    (let (status)
      (when (and (not (eq major-mode 'magit-status-mode))
                 (setq status (magit-mode-get-buffer
                               magit-status-buffer-name
                               'magit-status-mode)))
        (magit-mode-refresh-buffer status))))
  (when magit-auto-revert-mode
    (magit-revert-buffers)))

(defun magit-refresh-all ()
  "Refresh all buffers belonging to the current repository.

Refresh all Magit buffers belonging to the current repository.
If the global `magit-auto-revert-mode' is turned on, then also
revert all unmodified buffers that visit files being tracked in
the current repository."
  (interactive)
  (magit-map-magit-buffers #'magit-mode-refresh-buffer default-directory)
  (magit-revert-buffers))

(defun magit-revert-buffers ()
  (let ((topdir (magit-get-top-dir)))
    (when topdir
      (let ((gitdir  (magit-git-dir))
            (tracked (magit-git-lines "ls-tree" "-r" "--name-only" "HEAD")))
        (dolist (buf (buffer-list))
          (with-current-buffer buf
            (let ((file (buffer-file-name)))
              (and file (string-prefix-p topdir file)
                   (not (string-prefix-p gitdir file))
                   (member (file-relative-name file topdir) tracked)
                   (auto-revert-handler)))))))))

(defvar magit-save-some-buffers-topdir nil)

(defun magit-save-some-buffers (&optional msg pred topdir)
  "Save some buffers if variable `magit-save-some-buffers' is non-nil.
If variable `magit-save-some-buffers' is set to `dontask' then
don't ask the user before saving the buffers, just go ahead and
do it.

Optional argument MSG is displayed in the minibuffer if variable
`magit-save-some-buffers' is nil.

Optional second argument PRED determines which buffers are considered:
If PRED is nil, all the file-visiting buffers are considered.
If PRED is t, then certain non-file buffers will also be considered.
If PRED is a zero-argument function, it indicates for each buffer whether
to consider it or not when called with that buffer current."
  (interactive)
  (let ((predicate-function (or pred magit-save-some-buffers-predicate))
        (magit-save-some-buffers-topdir (or topdir default-directory)))
    (if magit-save-some-buffers
        (save-some-buffers
         (eq magit-save-some-buffers 'dontask)
         predicate-function)
      (when msg
        (message msg)))))

(defun magit-save-buffers-predicate-all ()
  "Prompt to save all buffers with unsaved changes."
  t)

(defun magit-save-buffers-predicate-tree-only ()
  "Only prompt to save buffers which are within the current git project.
As determined by the directory passed to `magit-status'."
  (and buffer-file-name
       (string= (magit-get-top-dir magit-save-some-buffers-topdir)
                (magit-get-top-dir (file-name-directory buffer-file-name)))))

;;; Plumbing
;;;; Repository Paths

(defun magit-git-dir (&optional path)
  "Return absolute path to the GIT_DIR for the current repository.
If optional PATH is non-nil it has to be a path relative to the
GIT_DIR and its absolute path is returned"
  (--when-let (magit-rev-parse "--git-dir")
    (setq it (file-name-as-directory (magit-expand-git-file-name it)))
    (if path (expand-file-name (convert-standard-filename path) it) it)))

(defun magit-toplevel ()
  "Return the top-level directory for the current repository.

Determine the repository which contains `default-directory' in
its work tree and return the absolute path to its top-level
directory.  Otherwise return nil."
  (--when-let (magit-rev-parse "--show-toplevel")
    (file-name-as-directory (magit-expand-git-file-name it))))

(defun magit-get-top-dir (&optional directory)
  "Return the top-level directory for the current repository.

Determine the repository which contains `default-directory' in
either its work tree or git control directory and return the
absolute path to its top-level directory.  If there is no top
directory, because the repository is bare, return the control
directory instead.

If optional DIRECTORY is non-nil then return the top directory
of the repository that contains that instead.  DIRECTORY has to
be an existing directory."
  (setq directory (if directory
                      (file-name-as-directory
                       (expand-file-name directory))
                    default-directory))
  (unless (file-directory-p directory)
    (error "%s isn't an existing directory" directory))
  (let ((default-directory directory))
    (or (magit-toplevel)
        (-when-let (gitdir (magit-git-dir))
          (if (magit-bare-repo-p)
              gitdir
            (file-name-directory (directory-file-name gitdir)))))))

(defun magit-inside-gitdir-p ()
  "Return t if `default-directory' is below a repository directory."
  (magit-rev-parse-p "--is-inside-git-dir"))

(defun magit-inside-worktree-p ()
  "Return t if `default-directory' is below the work tree of a repository."
  (magit-rev-parse-p "--is-inside-work-tree"))

(defun magit-bare-repo-p ()
  "Return t if the current repository is bare."
  (magit-rev-parse-p "--is-bare-repository"))

(defun magit-file-relative-name (file)
  "Return the path of FILE relative to the repository root.
If FILE isn't inside a Git repository then return nil."
  (setq file (file-truename file))
  (--when-let (magit-get-top-dir (file-name-directory file))
    (substring file (length it))))

(defun magit-expand-git-file-name (filename)
  (when (tramp-tramp-file-p default-directory)
    (setq filename (file-relative-name filename
                                       (with-parsed-tramp-file-name
                                           default-directory nil
                                         localname))))
  (expand-file-name filename))

(defun magit-decode-git-path (path)
  (if (eq (aref path 0) ?\")
      (string-as-multibyte (read path))
    path))

;;;; Predicates

(defun magit-no-commit-p ()
  "Return t if there is no commit in the current git repository."
  (not (magit-git-string "rev-list" "-1" "HEAD")))

(defun magit-anything-staged-p (&rest files)
  "Return t if there are any staged changes.
If optional FILES is non-nil, then only changes to those files
are considered."
  (magit-git-failure "diff" "--quiet" "--cached" "--" files))

(defun magit-anything-unstaged-p (&rest files)
  "Return t if there are any unstaged changes.
If optional FILES is non-nil, then only changes to those files
are considered."
  (magit-git-failure "diff" "--quiet" "--" files))

(defun magit-anything-modified-p (&rest files)
  "Return t if there are any staged or unstaged changes.
If optional FILES is non-nil, then only changes to those files
are considered."
  (or (apply 'magit-anything-staged-p files)
      (apply 'magit-anything-unstaged-p files)))

;;;; Revisions and References

(defun magit-rev-parse (&rest args)
  "Execute `git rev-parse ARGS', returning first line of output.
If there is no output return nil."
  (apply #'magit-git-string "rev-parse" args))

(defun magit-rev-parse-p (&rest args)
  "Execute `git rev-parse ARGS', returning t if it prints \"true\".
Return t if the first (and usually only) output line is the
string \"true\", otherwise return nil."
  (magit-git-true "rev-parse" args))

(defun magit-get-shortname (rev)
  (let ((fn (apply-partially 'magit-git-string "name-rev"
                             "--name-only" "--no-undefined" rev)))
    (setq rev (or (funcall fn "--refs=refs/tags/*")
                  (funcall fn "--refs=refs/heads/*")
                  (funcall fn "--refs=refs/remotes/*" "--always")))
    (if (and (string-match "^\\(?:tags\\|remotes\\)/\\(.+\\)" rev)
             (magit-unambiguous-refname-p (match-string 1 rev)))
        (match-string 1 rev)
      rev)))

(defun magit-ref-exists-p (ref)
  (magit-git-success "show-ref" "--verify" ref))

(defun magit-unambiguous-refname-p (name)
  "Return t if REF is unambiguous, nil otherwise."
  ;; An ambiguous ref does not cause `git rev-parse --abbrev-ref'
  ;; to exits with a non-zero status.  But there is nothing on
  ;; stdout in that case.
  (not (magit-rev-parse "--abbrev-ref" name)))

(defun magit-get-current-branch ()
  "Return the refname of the currently checked out branch.
Return nil if no branch is currently checked out."
  (magit-git-string "symbolic-ref" "--short" "HEAD"))

(defun magit-get-previous-branch ()
  "Return the refname of the previously checked out branch.
Return nil if the previously checked out branch no longer exists."
  (let ((current (magit-get-current-branch))
        (i 1) prev)
    (while (and (setq prev (magit-rev-parse "--verify" (format "@{-%i}" i)))
                (setq prev (magit-get-shortname prev))
                (equal prev current))
      (cl-incf i))
    prev))

(defun magit-get-tracked-branch (&optional branch qualified)
  "Return the name of the tracking branch the local branch name BRANCH.

If optional QUALIFIED is non-nil return the full branch path,
otherwise try to shorten it to a name (which may fail)."
  (unless branch
    (setq branch (magit-get-current-branch)))
  (when branch
    (let ((remote (magit-get "branch" branch "remote"))
          (merge  (magit-get "branch" branch "merge")))
      (when (and (not merge)
                 (not (equal remote ".")))
        (setq merge branch))
      (when (and remote merge)
        (if (string= remote ".")
            (cond (qualified merge)
                  ((string-match "^refs/heads/" merge)
                   (substring merge 11))
                  ((string-match "^refs/" merge)
                   merge))
          (let* ((fetch (mapcar (lambda (f) (split-string f "[+:]" t))
                                (magit-get-all "remote" remote "fetch")))
                 (match (cadr (assoc merge fetch))))
            (unless match
              (let* ((prefix (nreverse (split-string merge "/")))
                     (unique (list (car prefix))))
                (setq prefix (cdr prefix))
                (setq fetch
                      (cl-mapcan
                       (lambda (f)
                         (cl-destructuring-bind (from to) f
                           (setq from (nreverse (split-string from "/")))
                           (when (equal (car from) "*")
                             (list (list (cdr from) to)))))
                       fetch))
                (while (and prefix (not match))
                  (if (setq match (cadr (assoc prefix fetch)))
                      (setq match (concat (substring match 0 -1)
                                          (mapconcat 'identity unique "/")))
                    (push (car prefix) unique)
                    (setq prefix (cdr prefix))))))
            (cond ((not match) nil)
                  (qualified match)
                  ((string-match "^refs/remotes/" match)
                   (substring match 13))
                  (t match))))))))

(defun magit-get-remote (branch)
  "Return the name of the remote for BRANCH.
If branch is nil or it has no remote, but a remote named
\"origin\" exists, return that.  Otherwise, return nil."
  (let ((remote (or (and branch (magit-get "branch" branch "remote"))
                    (and (magit-get "remote" "origin" "url") "origin"))))
    (unless (string= remote "")
      remote)))

(defun magit-get-current-remote ()
  "Return the name of the remote for the current branch.
If there is no current branch, or no remote for that branch,
but a remote named \"origin\" is configured, return that.
Otherwise, return nil."
  (magit-get-remote (magit-get-current-branch)))

(defun magit-get-remote/branch (&optional branch verify)
  "Return the remote-tracking branch of BRANCH used for pulling.
Return a string of the form \"REMOTE/BRANCH\".

If optional BRANCH is nil return the remote-tracking branch of
the current branch.  If optional VERIFY is non-nil verify that
the remote branch exists; else return nil."
  (save-match-data
    (let (remote remote-branch remote/branch)
      (and (or branch (setq branch (magit-get-current-branch)))
           (setq remote (magit-get "branch" branch "remote"))
           (setq remote-branch (magit-get "branch" branch "merge"))
           (string-match "^refs/heads/\\(.+\\)" remote-branch)
           (setq remote/branch
                 (concat remote "/" (match-string 1 remote-branch)))
           (or (not verify)
               (magit-rev-parse "--verify" remote/branch))
           remote/branch))))

(defun magit-get-current-tag (&optional with-distance-p)
  "Return the closest tag reachable from \"HEAD\".

If optional WITH-DISTANCE-P is non-nil then return (TAG COMMITS
DIRTY) where COMMITS is the number of commits in \"HEAD\" but not
in TAG and DIRTY is t if there are uncommitted changes, nil
otherwise."
  (--when-let (magit-git-string "describe" "--long" "--tags" "--dirty")
    (save-match-data
      (string-match
       "\\(.+\\)-\\(?:0[0-9]*\\|\\([0-9]+\\)\\)-g[0-9a-z]+\\(-dirty\\)?$" it)
      (if with-distance-p
          (list (match-string 1 it)
                (string-to-number (or (match-string 2 it) "0"))
                (and (match-string 3 it) t))
        (match-string 1 it)))))

(defun magit-get-next-tag (&optional with-distance-p)
  "Return the closest tag from which \"HEAD\" is reachable.

If no such tag can be found or if the distance is 0 (in which
case it is the current tag, not the next) return nil instead.

If optional WITH-DISTANCE-P is non-nil then return (TAG COMMITS)
where COMMITS is the number of commits in TAG but not in \"HEAD\"."
  (--when-let (magit-git-string "describe" "--contains" "HEAD")
    (save-match-data
      (when (string-match "^[^^~]+" it)
        (setq it (match-string 0 it))
        (unless (equal it (magit-get-current-tag))
          (if with-distance-p
              (list it (car (magit-rev-diff-count it "HEAD")))
            it))))))

(defun magit-list-refs (&rest args)
  (magit-git-lines
   "for-each-ref" "--format=%(refname)"
   (or args (list "refs/heads" "refs/remotes" "refs/tags"))))

(defun magit-list-branches ()
  (magit-list-refs "refs/heads" "refs/remotes"))

(defun magit-list-local-branches ()
  (magit-list-refs "refs/heads"))

(defun magit-list-remote-branches (&optional remote)
  (magit-list-refs (concat "refs/remotes/" remote)))

(defun magit-list-refnames (&rest args)
  (magit-git-lines
   "for-each-ref" "--format=%(refname:short)"
   (or args (list "refs/heads" "refs/remotes" "refs/tags"))))

(defun magit-list-branch-names ()
  (magit-list-refnames "refs/heads" "refs/remotes"))

(defun magit-list-local-branch-names ()
  (magit-list-refnames "refs/heads"))

(defun magit-list-remote-branch-names (&optional remote relative)
  (if (and remote relative)
      (let ((regexp (format "^refs/remotes/%s/\\(.+\\)" remote)))
        (cl-mapcan (lambda (ref)
                     (and (string-match regexp ref)
                          (list (match-string t ref))))
                   (magit-list-remote-branches remote)))
    (magit-list-refnames (concat "refs/remotes/" remote))))

(defun magit-rev-diff-count (a b)
  "Return the commits in A but not B and vice versa.
Return a list of two integers: (A>B B>A)."
  (mapcar 'string-to-number
          (split-string (magit-git-string "rev-list"
                                          "--count" "--left-right"
                                          (concat a "..." b))
                        "\t")))

(defun magit-abbrev-length ()
  (string-to-number (or (magit-get "core.abbrev") "7")))

(defun magit-abbrev-arg ()
  (format "--abbrev=%d" (magit-abbrev-length)))

(defun magit-commit-parents (commit)
  (cdr (split-string (magit-git-string "rev-list" "-1" "--parents" commit))))

(defun magit-assert-one-parent (commit command)
  (when (> (length (magit-commit-parents commit)) 1)
    (user-error "Cannot %s a merge commit" command)))

(defun magit-reflog-enable (ref)
  (let ((logfile (magit-git-dir (concat "logs/" ref))))
    (unless (file-exists-p logfile)
      (make-directory (file-name-directory logfile) t)
      (with-temp-file logfile))))

(defun magit-rev-format (format &optional rev)
  "Return first line of `git log -1 --format=format:FORMAT [REV]'.
Execute Git, returning the first line of its output.  If there is
no output return nil."
  (magit-git-string "log" "-1" (concat "--format=format:" format) rev))

(defun magit-format-rev-summary (rev)
  (--when-let (magit-rev-format "%h %s" rev)
    (string-match " " it)
    (put-text-property 0 (match-beginning 0) 'face 'magit-log-sha1 it)
    it))

(defun magit-format-ref-label (ref)
  (cl-destructuring-bind (re face fn)
      (--first (string-match (car it) ref) magit-refs-namespaces)
    (if fn
        (funcall fn ref face)
      (propertize (or (match-string 1 ref) ref) 'face face))))

(defun magit-format-ref-labels (string)
  (save-match-data
    (mapconcat 'magit-format-ref-label
               (split-string string "\\(tag: \\|[(), ]\\)" t) " ")))

(defun magit-insert-ref-labels (string)
  (save-match-data
    (dolist (ref (split-string string "\\(tag: \\|[(), ]\\)" t) " ")
      (cl-destructuring-bind (re face fn)
          (cl-find-if (lambda (elt) (string-match (car elt) ref))
                      magit-refs-namespaces)
        (if fn
            (let ((text (funcall fn ref face)))
              (magit-insert text (get-text-property 1 'face text) ?\s))
        (magit-insert (or (match-string 1 ref) ref) face ?\s))))))

(defmacro magit-with-blob (commit file &rest body)
  (declare (indent 2))
  `(with-temp-buffer
     (let ((buffer-file-name ,file))
       (save-excursion
         (magit-git-insert "cat-file" "-p"
                           (concat ,commit ":" buffer-file-name)))
       (decode-coding-inserted-region
        (point-min) (point-max) buffer-file-name t nil nil t)
       ,@body)))

;;;; Variables

(defun magit-get (&rest keys)
  "Return the value of Git config entry specified by KEYS."
  (magit-git-string "config" (mapconcat 'identity keys ".")))

(defun magit-get-all (&rest keys)
  "Return all values of the Git config entry specified by KEYS."
  (magit-git-lines "config" "--get-all" (mapconcat 'identity keys ".")))

(defun magit-get-boolean (&rest keys)
  "Return the boolean value of Git config entry specified by KEYS."
  (magit-git-true "config" "--bool" (mapconcat 'identity keys ".")))

(defun magit-set (val &rest keys)
  "Set Git config settings specified by KEYS to VAL."
  (if val
      (magit-git-string "config" (mapconcat 'identity keys ".") val)
    (magit-git-string "config" "--unset" (mapconcat 'identity keys "."))))

;;;; Completion
;;;;; Completing Read

(defun magit-completing-read
  (prompt collection &optional predicate require-match initial-input hist def)
  "Magit wrapper around `completing-read' or an alternative function.

Option `magit-completing-read-function' can be used to wrap
around another `completing-read'-like function.  Unless it
doesn't have the exact same signature, an additional wrapper is
required.  Even if it has the same signature it might be a good
idea to wrap it, so that `magit-prompt-with-default' can be used.

See `completing-read' for the meanings of the arguments, but note
that this wrapper makes the following changes:

- If REQUIRE-MATCH is nil and the user exits without a choise,
  then return nil instead of an empty string.

- If REQUIRE-MATCH is non-nil and the users exits without a
  choise, then raise a user-error.

- For historic reasons \": \" is appended to PROMPT.  This will
  likely be fixed.

- If a `magit-completing-read-function' is used which in turn
  uses `magit-prompt-with-completion' and DEF is non-nil, then
  PROMPT is modified to end with \" (default DEF): \".

The use of another completing function and/or wrapper obviously
results in additional differences."
  (let ((reply (funcall magit-completing-read-function
                        (concat prompt ": ") collection predicate
                        require-match initial-input hist def)))
    (if (string= reply "")
        (if require-match
            (user-error "Nothing selected")
          nil)
      reply)))

(defun magit-builtin-completing-read
  (prompt choices &optional predicate require-match initial-input hist def)
  "Magit wrapper for standard `completing-read' function."
  (completing-read (magit-prompt-with-default prompt def)
                   choices predicate require-match
                   initial-input hist def))

(defun magit-ido-completing-read
  (prompt choices &optional predicate require-match initial-input hist def)
  "Ido-based completing-read almost-replacement."
  (require 'ido)
  (let ((reply (ido-completing-read
                prompt
                (if (consp (car choices))
                    (mapcar #'car choices)
                  choices)
                predicate require-match initial-input hist def)))
    (or (and (consp (car choices))
             (cdr (assoc reply choices)))
        reply)))

(defun magit-iswitchb-completing-read
  (prompt choices &optional predicate require-match initial-input hist def)
  "Iswitchb-based completing-read almost-replacement."
  (require 'iswitchb)
  (let ((iswitchb-make-buflist-hook
         (lambda ()
           (setq iswitchb-temp-buflist (if (consp (car choices))
                                           (mapcar #'car choices)
                                         choices)))))
    (iswitchb-read-buffer prompt (or initial-input def) require-match)))

(defun magit-prompt-with-default (prompt def)
  (if (and def (> (length prompt) 2)
           (string-equal ": " (substring prompt -2)))
      (format "%s (default %s): " (substring prompt 0 -2) def)
    prompt))

;;;;; Revision Completion

(defvar magit-read-rev-history nil)

(defun magit-read-rev (prompt &optional default exclude noselection)
  (setq default (magit-git-string "rev-parse" "--symbolic" default)
        exclude (magit-git-string "rev-parse" "--symbolic" exclude))
  (magit-completing-read prompt (delete exclude (magit-list-refnames))
                         nil nil nil
                         'magit-read-rev-history default))

(defun magit-read-rev-with-default (prompt)
  (magit-read-rev prompt (--when-let (or (magit-guess-branch) "HEAD")
                           (if (string-match "^refs/\\(.*\\)" it)
                               (match-string 1 it)
                             it))))

(defun magit-popup-read-rev (prompt initial-input)
  (magit-completing-read prompt nil nil nil initial-input
                         'magit-read-rev-history))

(defun magit-read-remote-branch (prompt remote &optional default)
  (magit-completing-read prompt (magit-list-remote-branch-names remote t)
                         nil nil nil nil default))

(defun magit-read-tag (prompt &optional require-match)
  (magit-completing-read prompt (magit-git-lines "tag") nil
                         require-match nil 'magit-read-rev-history))

(defun magit-read-stash (prompt)
  (let ((n (read-number  prompt 0))
        (l (1- (length (magit-git-lines "stash" "list")))))
    (if (> n l)
        (user-error "No stash older than stash@{%i}" l)
      (format "stash@{%i}" n))))

;;;;; Miscellaneous Completion

(defun magit-read-remote (prompt &optional default require-match)
  (magit-completing-read prompt (magit-git-lines "remote")
                         nil require-match nil nil
                         (or default (magit-guess-remote))))

(defvar magit-read-file-hist nil)

(defun magit-read-file-from-rev (revision &optional default)
  (unless revision
    (setq revision "HEAD"))
  (let ((default-directory (magit-get-top-dir)))
    (magit-completing-read
     (format "Retrieve file from %s" revision)
     (magit-git-lines "ls-tree" "-r" "-t" "--name-only" revision)
     nil 'require-match
     nil 'magit-read-file-hist
     (or default (magit-buffer-file-name t)))))

(defun magit-read-file-trace (ignored)
  (let ((file  (magit-read-file-from-rev "HEAD"))
        (trace (read-string "Trace: ")))
    (if (string-match
         "^\\(/.+/\\|:[^:]+\\|[0-9]+,[-+]?[0-9]+\\)\\(:\\)?$" trace)
        (concat trace (or (match-string 2 trace) ":") file)
      (user-error "Trace is invalid, see man git-log"))))

(defvar magit-gpg-secret-key-hist nil)

(defun magit-read-gpg-secret-key (prompt &optional initial-input)
  (let ((keys (mapcar
               (lambda (key)
                 (list (epg-sub-key-id (car (epg-key-sub-key-list key)))
                       (-when-let (id-obj (car (epg-key-user-id-list key)))
                         (let    ((id-str (epg-user-id-string id-obj)))
                           (if (stringp id-str)
                               id-str
                             (epg-decode-dn id-obj))))))
               (epg-list-keys (epg-make-context epa-protocol) nil t))))
  (magit-completing-read prompt keys nil nil initial-input nil
                         (or (car magit-gpg-secret-key-hist) (car keys)))))

(defun magit-popup-read-file-name (prompt initial-input)
  (read-file-name prompt nil nil t initial-input))

;;; (misplaced)
;;;; Hunk Refinement

<<<<<<< HEAD
;;;; Diff Washing
;;;;; Diff Washing

(defun magit-wash-diffs ()
  (magit-wash-diffstats)
  (and (re-search-forward "^diff" nil t)
       (goto-char (line-beginning-position)))
  (magit-wash-sequence #'magit-wash-diff)
  (goto-char (point-max))
  (magit-xref-insert-buttons))

(defun magit-wash-diff ()
  (magit-with-section (section diff (buffer-substring-no-properties
                                     (line-beginning-position)
                                     (line-end-position)))
    (setq section (magit-wash-diff-section section))))

(defvar-local magit-diffstat-cached-sections nil)
(put 'magit-diffstat-cached-sections 'permanent-local t)

(defun magit-wash-diffstats ()
  (let ((beg (point)))
    (when (re-search-forward "^ ?\\([0-9]+ +files? change[^\n]*\n\\)" nil t)
      (let ((heading (match-string-no-properties 1)))
        (delete-region (match-beginning 0) (match-end 0))
        (goto-char beg)
        (magit-with-section (section diffstats 'diffstats heading)
          (magit-wash-sequence #'magit-wash-diffstat)))
      (setq magit-diffstat-cached-sections
            (nreverse magit-diffstat-cached-sections)))))

(defun magit-wash-diffstat ()
  (when (looking-at
         (concat
          "^ ?\\(.*\\)"  ; file
          "\\( +| +\\)"  ; separator
          "\\([0-9]+\\|Bin\\(?: +[0-9]+ -> [0-9]+ bytes\\)?$\\)" ; cnt
          " ?"
          "\\(\\+*\\)"   ; add
          "\\(-*\\)"     ; del
          "$"))
    (magit-bind-match-strings (file sep cnt add del)
      (delete-region (point) (1+ (line-end-position)))
      (magit-with-section (section diffstat 'diffstat)
        (insert " " file sep cnt " ")
        (when add (insert (propertize add 'face 'magit-diff-add)))
        (when del (insert (propertize del 'face 'magit-diff-del)))
        (insert "\n")
        (push section magit-diffstat-cached-sections)))))

(defun magit-wash-diffstats-postwork (file)
  (when magit-diffstat-cached-sections
    (setf (magit-section-info (pop magit-diffstat-cached-sections)) file)))

(defun magit-insert-diff-title (status file file2)
  (insert (format "\t%-10s " (capitalize (symbol-name status)))
          file
          (if (eq status 'renamed) (format "   (from %s)" file2) "")
          "\n"))

(defun magit-wash-typechange-section (section file)
  (setf (magit-section-info section) (list 'typechange file))
  (let ((first-start (point-marker))
        (second-start (progn (forward-line 1)
                             (re-search-forward "^diff")
                             (beginning-of-line)
                             (point-marker))))
    (save-restriction
      (narrow-to-region first-start second-start)
      (goto-char (point-min))
      (magit-with-section (section diff file)
        (magit-wash-diff-section section)))
    (save-restriction
      (narrow-to-region second-start (point-max))
      (goto-char (point-min))
      (magit-with-section (section diff file)
        (magit-wash-diff-section section)))))

(defun magit-wash-diff-section (section)
  (cond ((re-search-forward "^\\* Unmerged path \\(.*\\)" nil t)
         (forward-line 0)
         (let ((file (magit-decode-git-path (match-string-no-properties 1))))
           (delete-region (point) (line-end-position))
           (insert "\tUnmerged " file "\n")
           (setf (magit-section-diff-status section) 'unmerged)
           (setf (magit-section-info section) file)
           section))
        ((re-search-forward "^diff" nil t)
         (forward-line 0)
         (let ((file (magit-diff-line-file))
               (end (save-excursion
                      (forward-line) ;; skip over "diff" line
                      (if (re-search-forward "^diff\\|^@@" nil t)
                          (goto-char (match-beginning 0))
                        (goto-char (point-max)))
                      (point-marker))))
           (magit-wash-diffstats-postwork file)

           (let  ((status (cond
                           ((looking-at "^diff --cc")
                            'unmerged)
                           ((save-excursion
                              (re-search-forward "^new file" end t))
                            'new)
                           ((save-excursion
                              (re-search-forward "^deleted" end t))
                            (setf (magit-section-hidden section) t)
                            'deleted)
                           ((save-excursion
                              (re-search-forward "^rename" end t))
                            'renamed)
                           (t
                            'modified)))
                  (file2 (cond
                          ((save-excursion
                             (re-search-forward "^rename from \\(.*\\)"
                                                    end t))
                           (match-string-no-properties 1)))))
             (setf (magit-section-diff-status section) status)
             (setf (magit-section-info        section) file)
             (setf (magit-section-diff-file2  section) (or file2 file))
             (magit-insert-diff-title status file file2)
             (when (re-search-forward
                    "\\(--- \\(.*\\)\n\\+\\+\\+ \\(.*\\)\n\\)" nil t)
               (magit-put-face-property (match-beginning 1) (match-end 1)
                                        'magit-diff-hunk-header)
               (magit-put-face-property (match-beginning 2) (match-end 2)
                                        'magit-diff-hunk-header)
               (magit-put-face-property (match-beginning 3) (match-end 3)
                                        'magit-diff-hunk-header))
             (goto-char end)
             (magit-wash-sequence #'magit-wash-hunk)))
         section)))

(defun magit-diff-line-file ()
  (cond ((looking-at "^diff --git \\(\".*\"\\) \\(\".*\"\\)$")
         (substring (magit-decode-git-path (match-string-no-properties 2)) 2))
        ((looking-at "^diff --git ./\\(.*\\) ./\\(.*\\)$")
         (match-string-no-properties 2))
        ((looking-at "^diff --cc +\\(.*\\)$")
         (match-string-no-properties 1))
        (t
         nil)))

;;;;; Hunk Washing

(defun magit-wash-hunk ()
  (when (looking-at "^@@\\(@\\)?.+")
    (let ((merging (match-beginning 1)))
      (magit-with-section (section hunk (match-string 0))
        (magit-put-face-property (point) (line-end-position)
                                 'magit-diff-hunk-header)
        (forward-line)
        (while (not (or (eobp) (looking-at "^diff\\|^@@")))
          (magit-put-face-property
           (point) (line-end-position)
           (cond
            ((looking-at "^\\+\\+<<<<<<<") 'magit-diff-merge-current)
            ((looking-at "^\\+\\+=======") 'magit-diff-merge-separator)
            ((looking-at "^\\+\\+|||||||") 'magit-diff-merge-diff3-separator)
            ((looking-at "^\\+\\+>>>>>>>") 'magit-diff-merge-proposed)
            ((looking-at (if merging  "^\\(\\+\\| \\+\\)" "^\\+"))
             (magit-highlight-line-whitespace merging)
             'magit-diff-add)
            ((looking-at (if merging  "^\\(-\\| \\-\\)" "^-"))
             (magit-highlight-line-whitespace merging)
             'magit-diff-del)
            (t
             'magit-diff-none)))
            (forward-line))
        (when (eq magit-diff-refine-hunk 'all)
          (magit-diff-refine-hunk section))))
    t))

(defun magit-highlight-line-whitespace (merging)
  (when (and magit-highlight-whitespace
             (or (derived-mode-p 'magit-status-mode)
                 (not (eq magit-highlight-whitespace 'status))))
    (let ((prefix (if merging "^[-\\+\s]\\{2\\}" "^[-\\+]"))
          (indent
           (if (local-variable-p 'magit-highlight-indentation)
               magit-highlight-indentation
             (setq-local
              magit-highlight-indentation
              (cdr (cl-find-if (lambda (pair)
                                 (string-match-p (car pair) default-directory))
                               (default-value magit-highlight-indentation)
                               :from-end t))))))
      (when (and magit-highlight-trailing-whitespace
                 (looking-at (concat prefix ".*\\([ \t]+\\)$")))
        (magit-put-face-property (match-beginning 1) (match-end 1)
                                 'magit-whitespace-warning-face))
      (when (or (and (eq indent 'tabs)
                     (looking-at (concat prefix "\\( *\t[ \t]*\\)")))
                (and (integerp indent)
                     (looking-at (format "%s\\([ \t]* \\{%s,\\}[ \t]*\\)"
                                         prefix indent))))
        (magit-put-face-property (match-beginning 1) (match-end 1)
                                 'magit-whitespace-warning-face)))))

;;;;; Raw Diff Washing
=======
;;;; Raw Diff Washing
>>>>>>> c8306fed

(defun magit-insert-diff (section file status &optional staged)
  (let ((beg (point)))
    (apply 'magit-git-insert "-c" "diff.submodule=short" "diff"
           `(,@(and staged (list "--cached"))
             ,@magit-diff-options "--" ,file))
    (unless (eq (char-before) ?\n)
      (insert "\n"))
    (save-restriction
      (narrow-to-region beg (point))
      (goto-char beg)
      (magit-wash-diff-section section)
      (goto-char (point-max)))))

(defun magit-wash-raw-diffs (&optional staged)
  (let (previous)
    (magit-wash-sequence
     (lambda ()
       (setq previous (magit-wash-raw-diff previous staged))))))

(defun magit-wash-raw-diff (previous staged)
  (when (looking-at
         ":\\([0-7]+\\) \\([0-7]+\\) [0-9a-f]+ [0-9a-f]+ \\(.\\)[0-9]*\t\\([^\t\n]+\\)$")
    (let ((file (magit-decode-git-path (match-string-no-properties 4)))
          (status (cl-ecase (string-to-char (match-string-no-properties 3))
                    (?A 'new)
                    (?C 'copy)
                    (?D 'deleted)
                    (?M 'modified)
                    (?T 'typechange)
                    (?U 'unmerged)
                    (?X 'unknown))))
      (delete-region (point) (1+ (line-end-position)))
      (unless (or ;; Unmerged files get two entries; we ignore the second.
                  (equal file previous)
                  ;; Ignore staged, unmerged files.
                  (and staged (eq status 'unmerged)))
        (magit-with-section (section diff file nil nil
                                     (not (derived-mode-p
                                           'magit-diff-mode
                                           'magit-commit-mode)))
          (if (not (magit-section-hidden section))
              (magit-insert-diff section file status staged)
            (setf (magit-section-diff-status section) status)
            (setf (magit-section-needs-refresh-on-show section) t)
            (magit-insert-diff-title status file nil))))
      file)))

;;; Modes (1)
;;;; Commit Mode
;;;;; Commit Core

(define-derived-mode magit-commit-mode magit-mode "Magit"
  "Mode for looking at a git commit.

\\<magit-commit-mode-map>Type `\\[magit-visit-item]` to visit the changed file, \
`\\[magit-toggle-section]` to hide or show a hunk,
`\\[magit-diff-more-context]` and `\\[magit-diff-less-context]` to change the \
size of the hunks.
Type `\\[magit-apply-item]` to apply a change to your worktree and \
`\\[magit-revert-item]` to reverse it.

\\{magit-commit-mode-map}
Unless shadowed by the mode specific bindings above, bindings
from the parent keymap `magit-mode-map' are also available."
  :group 'magit)

(defvar magit-commit-buffer-name "*magit-commit*"
  "Name of buffer used to display a commit.")

;;;###autoload
(defun magit-show-commit (commit &optional noselect)
  "Show information about COMMIT."
  (interactive (list (magit-read-rev-with-default
                      "Show commit (hash or ref)")))
  (when (magit-git-failure "cat-file" "commit" commit)
    (user-error "%s is not a commit" commit))
  (magit-mode-setup magit-commit-buffer-name
                    (if noselect 'display-buffer 'pop-to-buffer)
                    #'magit-commit-mode
                    #'magit-refresh-commit-buffer
                    commit))

(defun magit-show-item-or-scroll-up ()
  "Update commit or status buffer for item at point.

Either show the commit or stash at point in another buffer,
or if that buffer is already displayed in the current frame
and contains information about that commit or stash, then
instead scroll the buffer up.  If there is no commit or
stash at point, then prompt for a commit."
  (interactive)
  (magit-show-item-or-scroll 'scroll-up))

(defun magit-show-item-or-scroll-down ()
  "Update commit or status buffer for item at point.

Either show the commit or stash at point in another buffer,
or if that buffer is already displayed in the current frame
and contains information about that commit or stash, then
instead scroll the buffer down.  If there is no commit or
stash at point, then prompt for a commit."
  (interactive)
  (magit-show-item-or-scroll 'scroll-down))

(defun magit-show-item-or-scroll (fn)
  (let (rev cmd buf win)
    (magit-section-case (info)
      (commit (setq rev info
                    cmd 'magit-show-commit
                    buf magit-commit-buffer-name))
      (stash  (setq rev info
                    cmd 'magit-diff-stash
                    buf magit-stash-buffer-name)))
    (if rev
        (if (and (setq buf (get-buffer buf))
                 (setq win (get-buffer-window buf))
                 (with-current-buffer buf
                   (equal rev (car magit-refresh-args))))
            (with-selected-window win
              (condition-case err
                  (funcall fn)
                (error
                 (goto-char (cl-case fn
                              (scroll-up   (point-min))
                              (scroll-down (point-max)))))))
          (funcall cmd rev t))
      (call-interactively 'magit-show-commit))))

(defun magit-refresh-commit-buffer (commit)
  (magit-git-insert-section (commitbuf nil)
      #'magit-wash-commit
    "log" "-1"
    "--decorate=full" "--pretty=medium"
    "--cc" "-p" (and magit-show-diffstat "--stat")
    magit-diff-options commit))

;;;;; Commit Washing

(defun magit-wash-commit ()
  (looking-at "^commit \\([a-z0-9]+\\)\\(?: \\(.+\\)\\)?$")
  (let ((rev  (match-string 1))
        (refs (match-string 2)))
    (delete-region (point) (1+ (line-end-position)))
    (magit-with-section
        (section headers 'headers
         (concat (propertize rev 'face 'magit-log-sha1)
                 (and refs (concat " "(magit-format-ref-labels refs)))
                 "\n"))
      (while (re-search-forward "^\\([a-z]+\\): +\\(.+\\)$" nil t)
        (when (string-match-p (match-string 1) "Merge")
          (let ((revs (match-string 2)))
            (delete-region (match-beginning 2) (match-end 2))
            (dolist (rev (split-string revs))
              (magit-insert-commit-button rev)
              (insert ?\s)))))
      (forward-line)))
  (forward-line)
  (let ((bound (save-excursion
                 (when (re-search-forward "^diff" nil t)
                   (copy-marker (match-beginning 0)))))
        (summary (buffer-substring-no-properties
                  (point) (line-end-position))))
    (delete-region (point) (1+ (line-end-position)))
    (magit-with-section (section message 'message (concat summary "\n"))
      (cond ((re-search-forward "^---" bound t)
             (goto-char (match-beginning 0))
             (delete-region (match-beginning 0) (match-end 0)))
            ((re-search-forward "^.[^ ]" bound t)
             (goto-char (1- (match-beginning 0)))))))
  (forward-line)
  (when magit-show-diffstat
    (magit-wash-diffstats))
  (forward-line)
  (magit-wash-diffs))

(defun magit-insert-commit-button (hash)
  (magit-with-section (section commit hash)
    (insert-text-button hash
                        'help-echo "Visit commit"
                        'action (lambda (button)
                                  (save-excursion
                                    (goto-char button)
                                    (magit-visit-item)))
                        'follow-link t
                        'mouse-face magit-item-highlight-face
                        'face 'magit-log-sha1)))

;;;; Status Mode

(define-derived-mode magit-status-mode magit-mode "Magit"
  "Mode for looking at git status.

\\<magit-status-mode-map>Type `\\[magit-stage-item]` to stage (add) an item, \
`\\[magit-unstage-item]` to unstage it.
Type `\\[magit-commit-popup]` to have a popup to commit, \
type `\\[magit-dispatch-popup]` to see others available popup.
Type `\\[magit-visit-item]` to visit something, and \
`\\[magit-toggle-section]` to show or hide section.

More information can be found in Info node `(magit)Status'

Other key binding:
\\{magit-status-mode-map}"
  :group 'magit)

(defvar magit-status-buffer-name "*magit: %t*"
  "Name of buffer used to display a repository's status.")

;;;###autoload
(defun magit-status (dir &optional switch-function)
  "Open a Magit status buffer for the Git repository containing DIR.
If DIR is not within a Git repository, offer to create a Git
repository in DIR.

Interactively, a prefix argument means to ask the user which Git
repository to use even if `default-directory' is under Git
control.  Two prefix arguments means to ignore `magit-repo-dirs'
when asking for user input.

Depending on option `magit-status-buffer-switch-function' the
status buffer is shown in another window (the default) or the
current window.  Non-interactively optional SWITCH-FUNCTION
can be used to override this."
  (interactive (list (if current-prefix-arg
                         (magit-read-top-dir
                          (> (prefix-numeric-value current-prefix-arg)
                             4))
                       (or (magit-get-top-dir)
                           (magit-read-top-dir nil)))))
  (magit-save-some-buffers)
  (-when-let (default-directory
              (or (magit-get-top-dir dir)
                  (and (yes-or-no-p
                        (format "No repository in %s.  Create one? " dir))
                       (progn (magit-init dir)
                              (magit-get-top-dir dir)))))
    (magit-mode-setup magit-status-buffer-name
                      (or switch-function
                          magit-status-buffer-switch-function)
                      #'magit-status-mode
                      #'magit-refresh-status)))

(defun magit-refresh-status ()
  (magit-git-exit-code "update-index" "--refresh")
  (magit-with-section (section status 'status nil t)
    (run-hooks 'magit-status-sections-hook))
  (run-hooks 'magit-refresh-status-hook))

;;; Sections
;;;; Real Sections

(defun magit-insert-stashes ()
  (--when-let (magit-git-lines "stash" "list")
    (magit-with-section (section stashes 'stashes "Stashes:" t)
      (dolist (stash it)
        (string-match "^\\(stash@{\\([0-9]+\\)}\\): \\(.+\\)$" stash)
        (let ((stash (match-string 1 stash))
              (number (match-string 2 stash))
              (message (match-string 3 stash)))
          (magit-with-section (section stash stash)
            (insert number ": " message "\n"))))
      (insert "\n"))))

(defun magit-insert-untracked-files ()
  (magit-with-section (section untracked 'untracked "Untracked files:" t)
    (--if-let (cl-mapcan (lambda (f)
                           (and (eq (aref f 0) ??) (list f)))
                         (magit-git-lines "status" "--porcelain"))
        (progn (dolist (file it)
                 (setq file (magit-decode-git-path (substring file 3)))
                 (magit-with-section (section file file)
                   (insert "\t" file "\n")))
               (insert "\n"))
      (setq section nil))))

(defun magit-insert-unstaged-changes ()
  (magit-git-insert-section (unstaged "Unstaged changes:")
      #'magit-wash-raw-diffs
    "diff-files"))

(defun magit-insert-staged-changes ()
  (let ((no-commit (not (magit-git-success "log" "-1" "HEAD"))))
    (when (or no-commit (magit-anything-staged-p))
      (let ((base (if no-commit (magit-git-string "mktree") "HEAD")))
        (magit-git-insert-section (staged "Staged changes:")
            (apply-partially #'magit-wash-raw-diffs t)
          "diff-index" "--cached" base)))))

(defun magit-insert-unpulled-or-recent-commits ()
  (let ((tracked (magit-get-tracked-branch nil t)))
    (if (and tracked (not (equal (magit-rev-parse "HEAD")
                                 (magit-rev-parse tracked))))
        (magit-insert-unpulled-commits)
      (magit-git-insert-section (recent "Recent commits:")
          (apply-partially 'magit-wash-log 'unique)
        "log" "--format=format:%h %s" "-n" "10"))))

(defun magit-insert-unpulled-commits ()
  (-when-let (tracked (magit-get-tracked-branch nil t))
    (magit-git-insert-section (unpulled "Unpulled commits:")
        (apply-partially 'magit-wash-log 'unique)
      "log" "--format=format:%h %s" (concat "HEAD.." tracked))))

(defun magit-insert-unpushed-commits ()
  (-when-let (tracked (magit-get-tracked-branch nil t))
    (magit-git-insert-section (unpushed "Unpushed commits:")
        (apply-partially 'magit-wash-log 'unique)
      "log" "--format=format:%h %s" (concat tracked "..HEAD"))))

(defun magit-insert-unpulled-cherries ()
  (-when-let (tracked (magit-get-tracked-branch nil t))
    (magit-git-insert-section (unpulled "Unpulled commits:")
        (apply-partially 'magit-wash-log 'cherry)
      "cherry" "-v" (magit-abbrev-arg) (magit-get-current-branch) tracked)))

(defun magit-insert-unpushed-cherries ()
  (-when-let (tracked (magit-get-tracked-branch nil t))
    (magit-git-insert-section (unpushed "Unpushed commits:")
        (apply-partially 'magit-wash-log 'cherry)
      "cherry" "-v" (magit-abbrev-arg) tracked)))

;;;; Line Sections

(defun magit-insert-empty-line ()
  (insert "\n"))

(defun magit-insert-status-local-line ()
  (magit-insert-line-section (line)
    (concat "Local: "
            (propertize (or (magit-get-current-branch) "(detached)")
                        'face 'magit-branch)
            " " (abbreviate-file-name default-directory))))

(defun magit-insert-status-remote-line ()
  (let* ((branch  (magit-get-current-branch))
         (tracked (magit-get-tracked-branch branch)))
    (when tracked
      (magit-insert-line-section (line)
        (concat "Remote: "
                (and (magit-get-boolean "branch" branch "rebase") "onto ")
                (magit-format-tracked-line tracked branch))))))

(defun magit-format-tracked-line (tracked branch)
  (when tracked
    (setq tracked (propertize tracked 'face 'magit-branch))
    (let ((remote (magit-get "branch" branch "remote")))
      (concat (if (string= "." remote)
                  (concat "branch " tracked)
                (when (string-match (concat "^" remote) tracked)
                  (setq tracked (substring tracked (1+ (length remote)))))
                (concat tracked " @ " remote
                        " (" (magit-get "remote" remote "url") ")"))))))

(defun magit-insert-status-head-line ()
  (-if-let (hash (magit-rev-parse "--verify" "HEAD"))
      (magit-insert-line-section (commit hash)
        (concat "Head: " (magit-format-rev-summary "HEAD")))
    (magit-insert-line-section (no-commit)
      "Head: nothing committed yet")))

(defun magit-insert-status-tags-line ()
  (let* ((current-tag (magit-get-current-tag t))
         (next-tag (magit-get-next-tag t))
         (both-tags (and current-tag next-tag t))
         (tag-subject (eq magit-status-tags-line-subject 'tag)))
    (when (or current-tag next-tag)
      (magit-insert-line-section (line)
        (concat
         (if both-tags "Tags: " "Tag: ")
         (and current-tag (apply 'magit-format-status-tag-sentence
                                 tag-subject current-tag))
         (and both-tags ", ")
         (and next-tag (apply 'magit-format-status-tag-sentence
                              (not tag-subject) next-tag)))))))

(defun magit-format-status-tag-sentence (behindp tag cnt &rest ignored)
  (concat (propertize tag 'face 'magit-tag)
          (and (> cnt 0)
               (concat (if (eq magit-status-tags-line-subject 'tag)
                           (concat " (" (propertize (format "%s" cnt)
                                                    'face 'magit-branch))
                         (format " (%i" cnt))
                       " " (if behindp "behind" "ahead") ")"))))

;;;; Progress Sections

(defun magit-insert-status-merge-line ()
  (-when-let (heads (magit-file-lines (magit-git-dir "MERGE_HEAD")))
    (magit-insert-line-section (line)
      (concat "Merging: "
              (mapconcat 'identity (mapcar 'magit-get-shortname heads) ", ")
              (and magit-status-show-sequence-help
                   "; Resolve conflicts, or press \"m A\" to Abort")))))

(defun magit-insert-status-rebase-lines ()
  (-when-let (rebase (magit-rebase-info))
    (cl-destructuring-bind (onto done total hash am) rebase
      (magit-insert-line-section (line)
        (concat (if am "Applying" "Rebasing")
                (format ": onto %s (%s of %s)" onto done total)
                (and magit-status-show-sequence-help
                     "; Press \"r\" to Abort, Skip, or Continue")))
      (when (and (not am) hash)
        (magit-insert-line-section (commit hash)
          (concat "Stopped: " (magit-format-rev-summary hash)))))))

(defun magit-insert-rebase-sequence ()
  (let ((f (magit-git-dir "rebase-merge/git-rebase-todo")))
    (when (file-exists-p f)
      (magit-with-section (section rebase-todo 'rebase-todo "Rebasing:" t)
        (cl-loop
         for line in (magit-file-lines f)
         when (string-match
               "^\\(pick\\|reword\\|edit\\|squash\\|fixup\\) \\([^ ]+\\) \\(.*\\)$"
               line)
         do (let ((cmd  (match-string 1 line))
                  (hash (match-string 2 line))
                  (msg  (match-string 3 line)))
              (magit-with-section (section commit hash)
                (insert cmd " ")
                (insert (propertize
                         (magit-rev-parse "--short" hash)
                         'face 'magit-log-sha1))
                (insert " " msg "\n"))))
        (insert "\n")))))

(defun magit-insert-bisect-output ()
  (when (magit-bisecting-p)
    (let ((lines
           (or (magit-file-lines (magit-git-dir "BISECT_CMD_OUTPUT"))
               (list "Bisecting: (no saved bisect output)"
                     "It appears you have invoked `git bisect' from a shell."
                     "There is nothing wrong with that, we just cannot display"
                     "anything useful here.  Consult the shell output instead.")))
          (done-re "^[a-z0-9]\\{40\\} is the first bad commit$"))
      (magit-with-section
          (section bisect-output 'bisect-output
                   (propertize
                    (or (and (string-match done-re (car lines)) (pop lines))
                        (cl-find-if (apply-partially 'string-match done-re)
                                    lines)
                        (pop lines))
                    'face 'magit-section-title)
                   t t)
        (dolist (line lines)
          (insert line "\n"))))
    (insert "\n")))

(defun magit-insert-bisect-rest ()
  (when (magit-bisecting-p)
    (magit-git-insert-section (bisect-view "Bisect Rest:")
        (apply-partially 'magit-wash-log 'bisect-vis)
      "bisect" "visualize" "git" "log"
      "--pretty=format:%h%d %s" "--decorate=full")))

(defun magit-insert-bisect-log ()
  (when (magit-bisecting-p)
    (magit-git-insert-section (bisect-log "Bisect Log:")
        #'magit-wash-bisect-log
      "bisect" "log")))

(defun magit-wash-bisect-log ()
  (let (beg)
    (while (progn (setq beg (point-marker))
                  (re-search-forward "^\\(git bisect [^\n]+\n\\)" nil t))
      (let ((heading (match-string-no-properties 1)))
        (delete-region (match-beginning 0) (match-end 0))
        (save-restriction
          (narrow-to-region beg (point))
          (goto-char (point-min))
          (magit-with-section (section bisect-log 'bisect-log heading nil t)
            (magit-wash-sequence
             (apply-partially 'magit-wash-log-line 'bisect-log
                              (magit-abbrev-length)))))))
    (when (re-search-forward
           "# first bad commit: \\[\\([a-z0-9]\\{40\\}\\)\\] [^\n]+\n" nil t)
      (let ((hash (match-string-no-properties 1)))
        (delete-region (match-beginning 0) (match-end 0))
        (magit-with-section
            (section 'bisect-log 'bisect-log
                     (concat hash " is the first bad commit\n")))))))

(defun magit-bisecting-p ()
  (file-exists-p (magit-git-dir "BISECT_LOG")))

;;; Porcelain
;;;; Apply
;;;;; Apply Commands
;;;;;; Apply

(defun magit-apply-item ()
  "Apply the item at point to the current working tree."
  (interactive)
  (magit-section-action apply (info)
    (([* unstaged] [* staged])
     (user-error "Change is already in your working tree"))
    (hunk   (magit-apply-hunk-item it))
    (diff   (magit-apply-diff-item it))
    (stash  (magit-stash-apply info))
    (commit (magit-apply-commit info))))

;;;;;; Stage

(defun magit-stage-item (&optional file)
  "Add the item at point to the staging area.
With a prefix argument, prompt for a file to be staged instead."
  (interactive
   (when current-prefix-arg
     (list (file-relative-name (read-file-name "File to stage: " nil nil t)
                               (magit-get-top-dir)))))
  (if file
      (magit-run-git "add" file)
    (magit-section-action stage (info)
      ([file untracked]
       (magit-run-git "add"
                      (if (use-region-p)
                          (magit-section-region-siblings #'magit-section-info)
                        info)))
      (untracked
       (magit-run-git "add" "--" (magit-git-lines "ls-files" "--other"
                                                  "--exclude-standard")))
      ([hunk diff unstaged]
       (magit-apply-hunk-item it "--cached"))
      ([diff unstaged]
       (magit-run-git "add" "-u"
                      (if (use-region-p)
                          (magit-section-region-siblings #'magit-section-info)
                        info)))
      (unstaged
       (magit-stage-all))
      ([* staged]
       (user-error "Already staged"))
      (hunk (user-error "Can't stage this hunk"))
      (diff (user-error "Can't stage this diff")))))

;;;###autoload
(defun magit-stage-all (&optional include-untracked)
  "Add all remaining changes in tracked files to staging area.
With a prefix argument, add remaining untracked files as well.
\('git add [--update] .')."
  (interactive "P")
  (when (or (not magit-stage-all-confirm)
            (not (magit-anything-staged-p))
            (yes-or-no-p "Stage all changes? "))
    (magit-run-git "add" (unless include-untracked "--update") ".")))

;;;;;; Unstage

(defun magit-unstage-item ()
  "Remove the item at point from the staging area."
  (interactive)
  (magit-section-action unstage (info)
    ([hunk diff staged]
     (magit-apply-hunk-item it "--reverse" "--cached"))
    ([diff staged]
     (when (eq info 'unmerged)
       (user-error "Can't unstage an unmerged file.  Resolve it first"))
     (let ((files (if (use-region-p)
                      (magit-section-region-siblings #'magit-section-info)
                    (list info))))
       (if (magit-no-commit-p)
           (magit-run-git "rm" "--cached" "--" files)
         (magit-run-git "reset" "-q" "HEAD" "--" files))))
    (staged
     (magit-unstage-all))
    ([* unstaged]
     (user-error "Already unstaged"))
    (hunk (user-error "Can't unstage this hunk"))
    (diff (user-error "Can't unstage this diff"))))

;;;###autoload
(defun magit-unstage-all ()
  "Remove all changes from staging area.
\('git reset --mixed HEAD')."
  (interactive)
  (when (or (not magit-unstage-all-confirm)
            (and (not (magit-anything-unstaged-p))
                 (not (magit-git-lines "ls-files" "--others" "-t"
                                       "--exclude-standard")))
            (yes-or-no-p "Unstage all changes? "))
    (magit-run-git "reset" "HEAD" "--")))

;;;;;; Discard

(defun magit-discard-item ()
  "Remove the change introduced by the item at point."
  (interactive)
  (magit-section-action discard (info parent-info diff-status)
    ([file untracked]
     (when (yes-or-no-p (format "Delete %s? " info))
       (if (and (file-directory-p info)
                (not (file-symlink-p info)))
           (delete-directory info 'recursive)
         (delete-file info))
       (magit-refresh)))
    (untracked
     (when (yes-or-no-p "Delete all untracked files and directories? ")
       (magit-run-git "clean" "-df")))
    ([hunk diff unstaged]
     (when (yes-or-no-p (if (use-region-p)
                            "Discard changes in region? "
                          "Discard hunk? "))
       (magit-apply-hunk-item it "--reverse")))
    ([hunk diff staged]
     (cond ((magit-anything-unstaged-p parent-info)
            (user-error "Cannot discard this hunk, file has unstaged changes"))
           ((yes-or-no-p (if (use-region-p)
                             "Discard changes in region? "
                           "Discard hunk? "))
            (magit-apply-hunk-item it "--reverse" "--index"))))
    ([diff unstaged]
     (if (eq diff-status 'unmerged)
         (magit-checkout-stage info (magit-checkout-read-stage info))
       (magit-discard-diff it nil)))
    ([diff staged]
     (if (magit-anything-unstaged-p (magit-section-info it))
         (user-error "Cannot discard this hunk, file has unstaged changes")
       (magit-discard-diff it t)))
    (hunk   (user-error "Can't discard this hunk"))
    (diff   (user-error "Can't discard this diff"))
    (stash  (when (yes-or-no-p "Discard stash? ")
              (magit-stash-drop info)))
    (branch (when (yes-or-no-p
                   (if current-prefix-arg
                       (concat "Force delete branch [" info "]? ")
                     (concat "Delete branch [" info "]? ")))
              (magit-branch-delete info current-prefix-arg)))
    (remote (when (yes-or-no-p "Remove remote? ")
              (magit-remote-remove info)))))

;;;;;; Revert

(defun magit-revert-item ()
  "Revert the item at point.
The change introduced by the item is reversed in the current
working tree."
  (interactive)
  (magit-section-action revert (info)
    ([* unstaged] (magit-discard-item))
    (commit (when (or (not magit-revert-item-confirm)
                      (yes-or-no-p "Revert this commit? "))
              (magit-revert-commit info)))
    (diff   (when (or (not magit-revert-item-confirm)
                      (yes-or-no-p "Revert this diff? "))
              (magit-apply-diff-item it "--reverse")))
    (hunk   (when (or (not magit-revert-item-confirm)
                      (yes-or-no-p "Revert this hunk? "))
              (magit-apply-hunk-item it "--reverse")))))

(defun magit-revert-commit (commit)
  (magit-assert-one-parent commit "revert")
  (magit-run-git "revert" "--no-commit" commit))

;;;;; Apply Core

(defun magit-discard-diff (diff stagedp)
  (let ((file (magit-section-info diff)))
    (cl-case (magit-section-diff-status diff)
      (deleted
       (when (yes-or-no-p (format "Resurrect %s? " file))
         (when stagedp
           (magit-run-git "reset" "-q" "--" file))
         (magit-run-git "checkout" "--" file)))
      (new
       (when (yes-or-no-p (format "Delete %s? " file))
         (magit-run-git "rm" "-f" "--" file)))
      (t
       (when (yes-or-no-p (format "Discard changes to %s? " file))
         (if stagedp
             (magit-run-git "checkout" "HEAD" "--" file)
           (magit-run-git "checkout" "--" file)))))))

(defun magit-apply-commit (commit)
  (magit-assert-one-parent commit "cherry-pick")
  (magit-run-git "cherry-pick" "--no-commit" commit))

(defun magit-apply-diff-item (diff &rest args)
  (when (member "-U0" magit-diff-options)
    (setq args (cons "--unidiff-zero" args)))
  (let ((buf (generate-new-buffer " *magit-input*")))
    (unwind-protect
        (progn (magit-insert-diff-item-patch diff buf)
               (magit-run-git-with-input
                buf "apply" args "--ignore-space-change" "-"))
      (kill-buffer buf))))

(defun magit-apply-hunk-item (hunk &rest args)
  "Apply single hunk or part of a hunk to the index or working file.

This function is the core of magit's stage, unstage, apply, and
revert operations.  HUNK (or the portion of it selected by the
region) will be applied to either the index, if \"--cached\" is a
member of ARGS, or to the working file otherwise."
  (when (string-match "^diff --cc" (magit-section-parent-info hunk))
    (user-error (concat "Cannot un-/stage individual resolution hunks.  "
                        "Please stage the whole file.")))
  (let ((use-region (use-region-p)))
    (when (member "-U0" magit-diff-options)
      (setq args (cons "--unidiff-zero" args))
      (when use-region
        (user-error (concat "Not enough context to partially apply hunk.  "
                            "Use `+' to increase context."))))
    (let ((buf (generate-new-buffer " *magit-input*")))
      (unwind-protect
          (progn (if use-region
                     (magit-insert-hunk-item-region-patch
                      hunk (member "--reverse" args)
                      (region-beginning) (region-end) buf)
                   (magit-insert-hunk-item-patch hunk buf))
                 (magit-run-git-with-input
                  buf "apply" args "--ignore-space-change" "-"))
        (kill-buffer buf)))))

(defun magit-insert-diff-item-patch (diff buf)
  (magit-insert-region (magit-section-content-beginning diff)
                       (magit-section-end diff)
                       buf))

(defun magit-insert-hunk-item-patch (hunk buf)
  (magit-diff-item-insert-header (magit-section-parent hunk) buf)
  (magit-insert-region (magit-section-beginning hunk)
                       (magit-section-end hunk)
                       buf))

(defun magit-insert-hunk-item-region-patch (hunk reverse beg end buf)
  (magit-diff-item-insert-header (magit-section-parent hunk) buf)
  (save-excursion
    (goto-char (magit-section-beginning hunk))
    (magit-insert-current-line buf)
    (forward-line)
    (let ((copy-op (if reverse "+" "-")))
      (while (< (point) (magit-section-end hunk))
        (cond ((and (<= beg (point)) (< (point) end))
               (magit-insert-current-line buf))
              ((looking-at " ")
               (magit-insert-current-line buf))
              ((looking-at copy-op)
               (let ((text (buffer-substring-no-properties
                            (+ (point) 1) (line-beginning-position 2))))
                 (with-current-buffer buf
                   (insert " " text)))))
        (forward-line))))
  (with-current-buffer buf
    (diff-fixup-modifs (point-min) (point-max))))

(defun magit-diff-item-insert-header (diff buf)
  (magit-insert-region (magit-section-content-beginning diff)
                       (if (magit-section-children diff)
                           (magit-section-beginning
                            (car (magit-section-children diff)))
                         (magit-section-end diff))
                       buf))

(defun magit-insert-region (beg end buf)
  (let ((text (buffer-substring-no-properties beg end)))
    (with-current-buffer buf
      (insert text))))

(defun magit-insert-current-line (buf)
  (let ((text (buffer-substring-no-properties
               (line-beginning-position) (line-beginning-position 2))))
    (with-current-buffer buf
      (insert text))))

;;;; Visit

(defun magit-visit-item (&optional other-window)
  "Visit current item.
With a prefix argument, visit in other window."
  (interactive "P")
  (magit-section-action visit (info parent-info)
    ((diff diffstat [file untracked])
     (magit-visit-file-item info other-window))
    (hunk     (magit-visit-file-item parent-info other-window
                                     (magit-hunk-item-target-line it)
                                     (current-column)))
    (staged   (magit-diff-staged))
    (unstaged (magit-diff-unstaged))
    (unpushed (magit-diff-unpushed))
    (unpulled (magit-diff-unpulled))
    (stash    (magit-diff-stash info))
    (commit   (magit-show-commit info))
    (branch   (magit-checkout info))))

(defun magit-visit-file-item (file &optional other-window line column)
  (unless file
    (user-error "Can't get pathname for this file"))
  (unless (file-exists-p file)
    (user-error "Can't visit deleted file: %s" file))
  (if (file-directory-p file)
      (progn
        (setq file (file-name-as-directory (expand-file-name file)))
        (if (equal (magit-get-top-dir (file-name-directory file))
                   (magit-get-top-dir))
            (magit-dired-jump other-window)
          (magit-status file (if other-window
                                 'pop-to-buffer
                               'switch-to-buffer))))
    (if other-window
        (find-file-other-window file)
      (find-file file))
    (when line
      (goto-char (point-min))
      (forward-line (1- line))
      (when (> column 0)
        (move-to-column (1- column))))))

(defun magit-hunk-item-target-line (hunk)
  (save-excursion
    (beginning-of-line)
    (let ((line (line-number-at-pos)))
      (goto-char (magit-section-beginning hunk))
      (unless (looking-at "@@+ .* \\+\\([0-9]+\\)\\(,[0-9]+\\)? @@+")
        (user-error "Hunk header not found"))
      (let ((target (string-to-number (match-string 1))))
        (forward-line)
        (while (< (line-number-at-pos) line)
          ;; XXX - deal with combined diffs
          (unless (looking-at "-")
            (setq target (+ target 1)))
          (forward-line))
        target))))

;;;###autoload
(defun magit-dired-jump (&optional other-window)
  "Visit current item in dired.
With a prefix argument, visit in other window."
  (interactive "P")
  (require 'dired-x)
  (dired-jump other-window
              (file-truename
               (magit-section-action dired-jump (info parent-info)
                 ([file untracked] info)
                 ((diff diffstat) info)
                 (hunk parent-info)
                 (t default-directory)))))

(defvar-local magit-file-log-file nil)
(defvar-local magit-show-current-version nil)

;;;###autoload
(defun magit-show (rev file &optional switch-function)
  "Display and select a buffer containing FILE as stored in REV.

Insert the contents of FILE as stored in the revision REV into a
buffer.  Then select the buffer using `pop-to-buffer' or with a
prefix argument using `switch-to-buffer'.  Non-interactivity use
SWITCH-FUNCTION to switch to the buffer, if that is nil simply
return the buffer, without displaying it."
  (interactive
   (let ((rev (magit-get-current-branch)) file section)
     (magit-section-case (info parent)
       (commit (setq file magit-file-log-file rev info))
       (hunk   (setq file (magit-section-info parent)))
       (diff   (setq file (magit-section-info it))))
     (setq rev  (magit-read-rev "Retrieve file from revision" rev)
           file (cl-case rev
                  (working (read-file-name "Find file: "))
                  (index   (magit-read-file-from-rev "HEAD" file))
                  (t       (magit-read-file-from-rev rev file))))
     (list rev file (if current-prefix-arg
                        'switch-to-buffer
                      'pop-to-buffer))))
  (let (buffer)
    (if (eq rev 'working)
        (setq buffer (find-file-noselect file))
      (let ((name (format "%s.%s" file
                          (if (symbolp rev)
                              (format "@{%s}" rev)
                            (replace-regexp-in-string "/" ":" rev)))))
        (setq buffer (get-buffer name))
        (when buffer
          (with-current-buffer buffer
            (if (and (equal file magit-file-name)
                     (equal rev  magit-show-current-version))
                (let ((inhibit-read-only t))
                  (erase-buffer))
              (setq buffer nil))))
        (with-current-buffer
            (or buffer (setq buffer (create-file-buffer name)))
          (setq buffer-read-only t)
          (with-silent-modifications
            (if (eq rev 'index)
                (let ((temp (car (split-string
                                  (magit-git-string "checkout-index"
                                                    "--temp" file)
                                  "\t")))
                      (inhibit-read-only t))
                  (insert-file-contents temp nil nil nil t)
                  (delete-file temp))
              (magit-git-insert "cat-file" "-p" (concat rev ":" file))))
          (let ((buffer-file-name (expand-file-name file (magit-get-top-dir))))
            (normal-mode t))
          (setq magit-file-name file)
          (setq magit-show-current-version rev)
          (goto-char (point-min)))))
    (when switch-function
      (with-current-buffer buffer
        (funcall switch-function (current-buffer))))
    buffer))

;;;; Act
;;;;; Init

;;;###autoload
(defun magit-init (directory)
  "Create or reinitialize a Git repository.
Read directory name and initialize it as new Git repository.

If the directory is below an existing repository, then the user
has to confirm that a new one should be created inside; or when
the directory is the root of the existing repository, whether
it should be reinitialized.

Non-interactively DIRECTORY is always (re-)initialized."
  (interactive
   (let* ((dir (file-name-as-directory
                (expand-file-name
                 (read-directory-name "Create repository in: "))))
          (top (magit-get-top-dir dir)))
     (if (and top
              (not (yes-or-no-p
                    (if (string-equal top dir)
                        (format "Reinitialize existing repository %s? " dir)
                      (format "%s is a repository.  Create another in %s? "
                              top dir)))))
         (user-error "Abort")
       dir)))
  (magit-run-git "init" (expand-file-name directory)))

;;;;; Merging

(magit-define-popup magit-merge-popup
  "Popup console for merge commands."
  'magit-popups 'magit-popup-sequence-mode
  :man-page "git-merge"
  :switches '((?f "Fast-forward only" "--ff-only")
              (?n "No fast-forward"   "--no-ff")
              (?s "Squash"            "--squash"))
  :options  '((?s "Strategy" "--strategy=" read-from-minibuffer))
  :actions  '((?m "Merge"                  magit-merge)
              (?e "Merge and edit message" magit-merge-editmsg)
              (?n "Merge but don't commit" magit-merge-nocommit))
  :sequence-actions   '((?a "Abort merge"  magit-merge-abort)
                        (?c "Commit merge" magit-commit))
  :sequence-predicate 'magit-merge-state
  :default-action 'magit-merge)

;;;###autoload
(defun magit-merge (rev &optional args nocommit)
  "Merge commit REV into the current branch; using default message.

Unless there are conflicts or a prefix argument is used create a
merge commit using a generic commit message and without letting
the user inspect the result.  With a prefix argument pretend the
merge failed to give the user the opportunity to inspect the
merge.

\(git merge --no-edit|--no-commit [ARGS] REV)"
  (interactive (list (magit-merge-read-rev)
                     magit-current-popup-args
                     current-prefix-arg))
  (magit-merge-assert)
  (magit-run-git "merge" (if nocommit "--no-commit" "--no-edit") args rev))

;;;###autoload
(defun magit-merge-editmsg (rev &optional args)
  "Merge commit REV into the current branch; and edit message.
Perform the merge and prepare a commit message but let the user
edit it.
\n(git merge --edit [ARGS] rev)"
  (interactive (list (magit-merge-read-rev) magit-current-popup-args))
  (magit-merge-assert)
  (magit-run-git-with-editor "merge" "--edit" args rev))

;;;###autoload
(defun magit-merge-nocommit (rev &optional args)
  "Merge commit REV into the current branch; pretending it failed.
Pretend the merge failed to give the user the opportunity to
inspect the merge and change the commit message.
\n(git merge --no-commit [ARGS] rev)"
  (interactive (list (magit-merge-read-rev) magit-current-popup-args))
  (magit-merge-assert)
  (magit-run-git "merge" "--no-commit" args rev))

;;;###autoload
(defun magit-merge-abort ()
  "Abort the current merge operation.
\n(git merge --abort)"
  (interactive)
  (if (file-exists-p (magit-git-dir "MERGE_HEAD"))
      (when (yes-or-no-p "Abort merge? ")
        (magit-run-git-async "merge" "--abort"))
    (user-error "No merge in progress")))

(defun magit-checkout-stage (file arg &optional restore-conflict)
  "During a conflict checkout and stage side, or restore conflict."
  (interactive
   (let ((default-directory (magit-get-top-dir)))
     (if t ; FIXME conflicts occur in other situations too
         ;; (file-exists-p (magit-git-dir "MERGE_HEAD"))
         (let ((file (magit-completing-read
                      "Checkout file"
                      (magit-git-lines "ls-files")
                      nil nil nil 'magit-read-file-hist
                      (magit-section-case (info)
                        ((diff diffstat [file untracked]) info)))))
           (cond
            ((member file (magit-git-lines "diff" "--name-only"
                                           "--diff-filter=U"))
             (list file (magit-checkout-read-stage file)))
            ((yes-or-no-p (format "Restore conflicts in %s? " file))
             (list file "--merge" t))
            (t
             (user-error "Quit"))))
       (user-error "No merge in progress"))))
  (if restore-conflict
      (with-temp-buffer
        (insert "0 0000000000000000000000000000000000000000\t" file "\n")
        (--> (magit-git-string "ls-tree" (magit-git-string
                                          "merge-base" "MERGE_HEAD" "HEAD")
                               file)
          (replace-regexp-in-string "\t" " 1\t" it)
          (insert it "\n"))
        (--> (magit-git-string "ls-tree" "HEAD" file)
          (replace-regexp-in-string "\t" " 2\t" it)
          (insert it "\n"))
        (--> (magit-git-string "ls-tree" "MERGE_HEAD" file)
          (replace-regexp-in-string "\t" " 3\t" it)
          (insert it "\n"))
        (magit-run-git-with-input (current-buffer) "checkout" arg file))
    (magit-call-git "checkout" arg file)
    (if (string= arg "--merge")
        (magit-refresh)
      (magit-run-git "add" file))))

(defun magit-merge-state ()
  (file-exists-p (magit-git-dir "MERGE_HEAD")))

(defun magit-merge-assert ()
  (or (not (magit-anything-modified-p))
      (not magit-merge-warn-dirty-worktree)
      (yes-or-no-p (concat "Running merge in a dirty worktree "
                           "could cause data loss.  Continue?"))
      (error "Abort")))

(defun magit-merge-read-rev ()
  (magit-read-rev "Merge"
                  (or (magit-guess-branch)
                      (magit-get-previous-branch))))

(defun magit-checkout-read-stage (file)
  (magit-read-char-case (format "For %s checkout: " file) t
    (?o "[o]ur stage"   "--ours")
    (?t "[t]heir stage" "--theirs")
    (?c "[c]onflict"    "--merge")))

;;;;; Branching

(magit-define-popup magit-branch-popup
  "Popup console for branch commands."
  'magit-popups
  :man-page "git-branch"
  :switches '((?t "Set upstream configuration" "--track")
              (?m "Merged to HEAD"             "--merged")
              (?M "Merged to master"           "--merged=master")
              (?n "Not merged to HEAD"         "--no-merged")
              (?N "Not merged to master"       "--no-merged=master"))
  :options  '((?c "Contains"   "--contains="  magit-popup-read-rev)
              (?m "Merged"     "--merged="    magit-popup-read-rev)
              (?n "Not merged" "--no-merged=" magit-popup-read-rev))
  :actions  '((?v "Branch manager" magit-branch-manager)
              (?b "Checkout"       magit-checkout)
              (?c "Create"         magit-branch-and-checkout)
              (?r "Rename"         magit-branch-rename)
              (?k "Delete"         magit-branch-delete))
  :default-action 'magit-checkout)

;;;###autoload
(defun magit-checkout (revision)
  "Switch 'HEAD' to REVISION and update working tree.
Fails if working tree or staging area contain uncommitted changes.
\n(git checkout REVISION)."
  (interactive
   (list (let ((current (magit-get-current-branch))
               (default (or (magit-guess-branch)
                            (magit-get-previous-branch))))
           (magit-read-rev "Checkout"
                           (unless (equal default current) default)
                           current))))
  (magit-save-some-buffers)
  (magit-run-git "checkout" revision))

;;;###autoload
(defun magit-branch-and-checkout (branch parent)
  "Switch 'HEAD' to new BRANCH at revision PARENT and update working tree.
Fails if working tree or staging area contain uncommitted changes.
\n(git checkout ARGS -b BRANCH PARENT)."
  (interactive
   (list (read-string "Create and checkout branch: ")
         (magit-read-rev "Parent" (or (magit-guess-branch)
                                      (magit-get-current-branch)))))
  (cond ((run-hook-with-args-until-success
          'magit-branch-create-hook branch parent))
        ((and branch (not (string= branch "")))
         (magit-save-some-buffers)
         (magit-run-git "checkout" magit-current-popup-args
                        "-b" branch parent))))

;;;###autoload
(defun magit-branch-delete (branch &optional force)
  "Delete the BRANCH.
If the branch is the current one, offers to switch to `master'
first.  With prefix, forces the removal even if it hasn't been
merged.  Works with local and remote branches.
\n(git branch -d|-D BRANCH || git push REMOTE :refs/heads/BRANCH)."
  (interactive (list (magit-read-rev "Branch to delete"
                                     (or (magit-guess-branch)
                                         (magit-get-previous-branch)))
                     current-prefix-arg))
  (if (string-match "^\\(?:refs/\\)?remotes/\\([^/]+\\)/\\(.+\\)" branch)
      (magit-run-git-async "push"
                           (match-string 1 branch)
                           (concat ":" (match-string 2 branch)))
    (let* ((current (magit-get-current-branch))
           (is-current (string= branch current))
           (is-master (string= branch "master"))
           (args (list "branch" (if force "-D" "-d") branch)))
      (cond
       ((and is-current is-master)
        (message "Cannot delete master branch while it's checked out."))
       (is-current
        (if (y-or-n-p "Cannot delete current branch.  Switch to master first? ")
            (progn
              (magit-checkout "master")
              (magit-run-git args))
          (message "The current branch was not deleted.")))
       (t
        (magit-run-git args))))))

;;;###autoload
(defun magit-branch-rename (old new &optional force)
  "Rename branch OLD to NEW.
With prefix, forces the rename even if NEW already exists.
\n(git branch -m|-M OLD NEW)."
  (interactive
   (let* ((old (magit-read-rev-with-default "Old name"))
          (new (read-string "New name: " old)))
     (list old new current-prefix-arg)))
  (if (or (null new) (string= new "")
          (string= old new))
      (message "Cannot rename branch \"%s\" to \"%s\"." old new)
    (magit-run-git "branch" (if force "-M" "-m") old new)))

(defun magit-guess-branch ()
  "Return a branch name depending on the context of cursor.
If no branch is found near the cursor return nil."
  (magit-section-case (info parent-info)
    (branch          info)
    ([commit wazzup] parent-info)
    ([commit       ] (magit-get-shortname info))
    ([       wazzup] info)))

;;;;; Remoting

(magit-define-popup magit-remote-popup
  "Popup console for remote commands."
  'magit-popups
  :man-page "git-remote"
  :actions  '((?v "Remote manager" magit-branch-manager)
              (?a "Add"            magit-remote-add)
              (?r "Rename"         magit-remote-rename)
              (?k "Remove"         magit-remote-remove))
  :default-action 'magit-branch-manager)

;;;###autoload
(defun magit-remote-add (remote url)
  "Add the REMOTE and fetch it.
\n(git remote add -f REMOTE URL)."
  (interactive (list (read-string "Remote name: ")
                     (read-string "Remote url: ")))
  (magit-run-git-async "remote" "add" "-f" remote url))

;;;###autoload
(defun magit-remote-remove (remote)
  "Delete the REMOTE.
\n(git remote rm REMOTE)."
  (interactive (list (magit-read-remote "Delete remote")))
  (magit-run-git "remote" "rm" remote))

;;;###autoload
(defun magit-remote-rename (old new)
  "Rename remote OLD to NEW.
\n(git remote rename OLD NEW)."
  (interactive
   (let* ((old (magit-read-remote "Old name"))
          (new (read-string "New name: " old)))
     (list old new)))
  (if (or (null old) (string= old "")
          (null new) (string= new "")
          (string= old new))
      (message "Cannot rename remote \"%s\" to \"%s\"." old new)
    (magit-run-git "remote" "rename" old new)))

(defun magit-guess-remote ()
  (magit-section-case (info parent-info)
    (remote info)
    (branch parent-info)
    (t      (if (string= info ".") info (magit-get-current-remote)))))

;;;;; Rebasing

(magit-define-popup magit-rebase-popup
  "Key menu for rebasing."
  'magit 'magit-popup-sequence-mode
  :man-page "git-rebase"
  :switches '((?k "Keep empty commits" "--keep-empty")
              (?p "Preserve merges" "--preserve-merges")
              (?c "Lie about author date" "--committer-date-is-author-date")
              (?a "Autosquash" "--autosquash")
              (?A "Autostash" "--autostash"))
  :actions  '((?r "Rebase"      magit-rebase)
              (?o "Rebase onto" magit-rebase-onto)
              (?e "Interactive" magit-rebase-interactive)
              (?f "Autosquash"  magit-rebase-autosquash))
  :sequence-actions '((?r "Continue" magit-rebase-continue)
                      (?s "Skip"     magit-rebase-skip)
                      (?e "Edit"     magit-rebase-edit)
                      (?a "Abort"    magit-rebase-abort))
  :sequence-predicate 'magit-rebase-in-progress-p)

;;;###autoload
(defun magit-rebase (upstream &optional args)
  "Start an non-interactive rebase operation.
\n(git rebase UPSTREAM[^] [ARGS])"
  (interactive
   (if (magit-rebase-in-progress-p)
       (list nil)
     (let ((branch (magit-get-current-branch)))
       (list (magit-read-rev
              "Rebase to" (magit-get-tracked-branch branch) branch)
             magit-current-popup-args))))
  (if upstream
      (progn (message "Rebasing...")
             (magit-run-git "rebase" upstream)
             (message "Rebasing...done"))
    (magit-log-select
      `(lambda (commit)
         (magit-rebase (concat commit "^") (list ,@args))))))

;;;###autoload
(defun magit-rebase-onto (newbase upstream &optional args)
  "Start an non-interactive rebase operation, using `--onto'.
\n(git rebase --onto NEWBASE UPSTREAM[^] [ARGS])"
  (interactive (list (magit-read-rev "Rebase onto") nil))
  (if upstream
      (progn (message "Rebasing...")
             (magit-run-git "rebase" "--onto" newbase upstream args)
             (message "Rebasing...done"))
    (magit-log-select
      `(lambda (commit)
         (magit-rebase-onto ,newbase (concat commit "^") ,args)))))

;;;###autoload
(defun magit-rebase-interactive (commit &optional args)
  "Start an interactive rebase operation.
\n(git rebase -i COMMIT[^] [ARGS])"
  (interactive (let ((commit (magit-section-case (info) (commit info))))
                 (list (and commit (concat commit "^"))
                       magit-current-popup-args)))
  (cond
   ((or (not with-editor-emacsclient-executable)
        (tramp-tramp-file-p default-directory))
    (error "Implementation does not handle remote (tramp) repositories"))
   ((magit-rebase-in-progress-p)
    (magit-rebase-popup))
   ((setq commit (magit-rebase-interactive-assert commit))
    (magit-rebase-async "-i" commit args))
   (t
    (magit-log-select
      `(lambda (commit)
         (magit-rebase-interactive (concat commit "^") (list ,@args)))))))

;;;###autoload
(defun magit-rebase-autosquash (commit &optional args)
  "Combine squash and fixup commits with their intended targets.
\n(git rebase -i COMMIT[^] --autosquash --autostash [ARGS])"
  (interactive (list (magit-get-tracked-branch) magit-current-popup-args))
  (if (setq commit (magit-rebase-interactive-assert commit))
      (let ((process-environment process-environment))
        (setenv "GIT_SEQUENCE_EDITOR" magit-success-executable)
        (magit-rebase-async "-i" commit "--autosquash" "--autostash" args))
    (magit-log-select
      `(lambda (commit)
         (magit-rebase-autosquash (concat commit "^") (list ,@args))))))

;;;###autoload
(defun magit-rebase-continue ()
  "Restart the current rebasing operation."
  (interactive)
  (if (magit-rebase-in-progress-p)
      (if (magit-anything-unstaged-p)
          (error "Cannot continue rebase with unstaged changes")
        (magit-rebase-async "--continue"))
    (error "No rebase in progress")))

;;;###autoload
(defun magit-rebase-skip ()
  "Skip the current commit and restart the current rebase operation."
  (interactive)
  (if (magit-rebase-in-progress-p)
      (magit-rebase-async "--skip")
    (error "No rebase in progress")))

;;;###autoload
(defun magit-rebase-edit ()
  "Edit the todo list of the current rebase operation."
  (interactive)
  (if (magit-rebase-in-progress-p)
      (magit-rebase-async "--edit-todo")
    (error "No rebase in progress")))

;;;###autoload
(defun magit-rebase-abort ()
  "Abort the current rebase operation, restoring the original branch."
  (interactive)
  (if (magit-rebase-in-progress-p)
      (magit-run-git "rebase" "--abort")
    (error "No rebase in progress")))

(defun magit-rebase-async (&rest args)
  (magit-server-visit-args 'rebase)
  (apply #'magit-run-git-with-editor "rebase" args))

(defun magit-rebase-interactive-assert (commit)
  (when commit
    (if (magit-git-lines "rev-list" "--merges" (concat commit "..HEAD"))
        (magit-read-char-case "Proceed despite merge in rebase range?  " nil
          (?c "[c]ontinue" commit)
          (?p "[s]elect other" nil)
          (?a "[a]bort" (user-error "Quit")))
      commit)))

(defun magit-rebase-in-progress-p ()
  "Return t if a rebase is in progress."
  (or (file-directory-p (magit-git-dir "rebase-merge"))
      (file-directory-p (magit-git-dir "rebase-apply"))))

(defun magit-rebase-info ()
  "Return a list indicating the state of an in-progress rebase.

The returned list has the form (ONTO DONE TOTAL STOPPED AM).
ONTO is the commit being rebased onto.
DONE and TOTAL are integers with obvious meanings.
STOPPED is the SHA-1 of the commit at which rebase stopped.
AM is non-nil if the current rebase is actually a git-am.

Return nil if there is no rebase in progress."
  (let ((m (magit-git-dir "rebase-merge"))
        (a (magit-git-dir "rebase-apply")))
    (cond
     ((file-directory-p m) ; interactive
      (list
       (magit-get-shortname (magit-file-line  (expand-file-name "onto" m)))
       (length              (magit-file-lines (expand-file-name "done" m)))
       (cl-loop for line in (magit-file-lines
                             (expand-file-name "git-rebase-todo.backup" m))
                count (string-match "^[^#\n]" line))
       (magit-file-line (expand-file-name "stopped-sha" m))
       nil))

     ((file-regular-p (expand-file-name "onto" a)) ; non-interactive
      (list
       (magit-get-shortname  (magit-file-line (expand-file-name "onto" a)))
       (1- (string-to-number (magit-file-line (expand-file-name "next" a))))
       (string-to-number     (magit-file-line (expand-file-name "last" a)))
       (let ((patch-header (magit-file-line
                            (car (directory-files a t "^[0-9]\\{4\\}$")))))
         (when (string-match "^From \\([a-z0-9]\\{40\\}\\) " patch-header)
           (match-string 1 patch-header)))
       nil))

     ((file-regular-p (expand-file-name "applying" a)) ; am
      (list
       (magit-get-shortname  "HEAD")
       (1- (string-to-number (magit-file-line (expand-file-name "next" a))))
       (string-to-number     (magit-file-line (expand-file-name "last" a)))
       (let ((patch-header (magit-file-line
                            (car (directory-files a t "^[0-9]\\{4\\}$")))))
         (when (string-match "^From \\([a-z0-9]\\{40\\}\\) " patch-header)
           (match-string 1 patch-header)))
       t)))))

;;;;; AM

(magit-define-popup magit-am-popup
  "Popup console for mailbox commands."
  'magit-popups
  :man-page "git-am"
  :switches '((?s "add a Signed-off-by line to the commit message" "--signoff")
              (?3 "allow fall back on 3way merging if needed" "--3way")
              (?k "pass -k flag to git-mailinfo" "--keep")
              (?c "strip everything before a scissors line" "--scissors")
              (?p "pass it through git-apply" "-p")
              (?r "override error message when patch failure occurs" "--resolvemsg")
              (?d "lie about committer date" "--committer-date-is-author-date")
              (?D "use current timestamp for author date" "--ignore-date")
              (?b "pass -b flag to git-mailinfo" "--keep-non-patch"))
  :options  '((?p "format the patch(es) are in" "--patch-format"
                  magit-popup-read-file-name))
  :actions  '((?J "Apply Mailbox" magit-apply-mailbox)))

(defun magit-apply-mailbox (&optional file-or-dir)
  "Apply a series of patches from a mailbox."
  (interactive "fmbox or Maildir file or directory: ")
  (magit-run-git-with-editor "am" file-or-dir))

;;;;; Reset

;;;###autoload
(defun magit-reset-head (revision &optional hard)
  "Switch `HEAD' to REVISION, keeping prior working tree and staging area.
Any differences from REVISION become new changes to be committed.
With prefix argument, all uncommitted changes in working tree
and staging area are lost.
\n(git reset --soft|--hard REVISION)"
  (interactive (list (magit-read-rev (format "%s head to"
                                             (if current-prefix-arg
                                                 "Hard reset"
                                               "Reset"))
                                     (or (magit-guess-branch) "HEAD"))
                     current-prefix-arg))
  (magit-run-git "reset" (if hard "--hard" "--soft") revision "--"))

;;;###autoload
(defun magit-reset-head-hard (revision)
  "Switch `HEAD' to REVISION, losing all changes.
Uncomitted changes in both working tree and staging area are lost.
\n(git reset --hard REVISION)"
  (interactive (list (magit-read-rev (format "Hard reset head to")
                                     (or (magit-guess-branch) "HEAD"))))
  (magit-reset-head revision t))

;;;;; Clean

;;;###autoload
(defun magit-clean (&optional arg)
  "Remove untracked files from the working tree.
With a prefix argument also remove ignored files,
with two prefix arguments remove ignored files only.
\n(git clean -f -d [-x|-X])"
  (interactive "p")
  (when (yes-or-no-p (format "Remove %s files? "
                             (cl-case arg
                               (1 "untracked")
                               (4 "untracked and ignored")
                               (t "ignored"))))
    (magit-run-git "clean" "-f" "-d" (cl-case arg (4 "-x") (16 "-X")))))

;;;;; Fetching

(magit-define-popup magit-fetch-popup
  "Popup console for fetch commands."
  'magit-popups
  :man-page "git-fetch"
  :switches '((?p "Prune"   "--prune"))
  :actions  '((?f "Current" magit-fetch-current)
              (?o "Other"   magit-fetch)
              (?a "All"     magit-remote-update))
  :default-action 'magit-fetch-current)

;;;###autoload
(defun magit-fetch (remote &optional args)
  "Fetch from REMOTE."
  (interactive (list (magit-read-remote "Fetch remote")
                     magit-current-popup-args))
  (magit-run-git-async "fetch" remote args))

;;;###autoload
(defun magit-fetch-current (&optional args)
  "Fetch for the default remote.
If there is no default remote, ask for one."
  (interactive (list magit-current-popup-args))
  (magit-fetch (or (magit-get-current-remote)
                   (magit-read-remote "Fetch remote"))
               args))

;;;###autoload
(defun magit-remote-update ()
  "Update all remotes."
  (interactive)
  (or (run-hook-with-args-until-success 'magit-remote-update-hook)
      (magit-run-git-async "remote" "update" magit-current-popup-args)))

;;;;; Pulling

(magit-define-popup magit-pull-popup
  "Popup console for pull commands."
  'magit-popups
  :man-page "git-pull"
  :switches '((?f "Force"  "--force")
              (?r "Rebase" "--rebase"))
  :actions  '((?F "Pull"   magit-pull))
  :default-action 'magit-pull)

;;;###autoload
(defun magit-pull ()
  "Run git pull.

If there is no default remote, the user is prompted for one and
its values is saved with git config.  If there is no default
merge branch, the user is prompted for one and its values is
saved with git config.  With a prefix argument, the default
remote is not used and the user is prompted for a remote.  With
two prefix arguments, the default merge branch is not used and
the user is prompted for a merge branch.  Values entered by the
user because of prefix arguments are not saved with git config."
  (interactive)
  (or (run-hook-with-args-until-success 'magit-pull-hook)
      (let* ((branch (magit-get-current-branch))
             (branch-remote (magit-get-remote branch))
             (branch-merge (magit-get "branch" branch "merge"))
             (branch-merge-name (and branch-merge
                                     (save-match-data
                                       (string-match "^refs/heads/\\(.+\\)" branch-merge)
                                       (match-string 1 branch-merge))))
             (choose-remote (>= (prefix-numeric-value current-prefix-arg) 4))
             (choose-branch (>= (prefix-numeric-value current-prefix-arg) 16))
             (remote-needed (or choose-remote
                                (not branch-remote)))
             (branch-needed (or choose-branch
                                (not branch-merge-name)))
             (chosen-branch-remote
              (if remote-needed
                  (magit-read-remote "Pull from remote" branch-remote)
                branch-remote))
             (chosen-branch-merge-name
              (if branch-needed
                  (magit-read-remote-branch (format "Pull branch from remote %s"
                                                    chosen-branch-remote)
                                            chosen-branch-remote)
                branch-merge-name)))
        (when (and (not branch-remote)
                   (not choose-remote))
          (magit-set chosen-branch-remote "branch" branch "remote"))
        (when (and (not branch-merge-name)
                   (not choose-branch))
          (magit-set (format "%s" chosen-branch-merge-name)
                     "branch" branch "merge"))
        (magit-run-git-async
         "pull" magit-current-popup-args
         (and choose-remote chosen-branch-remote)
         (and choose-branch
              (list (format "refs/heads/%s:refs/remotes/%s/%s"
                            chosen-branch-merge-name
                            chosen-branch-remote
                            chosen-branch-merge-name)))))))

;;;;; Pushing

(magit-define-popup magit-push-popup
  "Popup console for push commands."
  'magit-popups
  :man-page "git-push"
  :switches '((?f "Force"         "--force")
              (?h "Disable hooks" "--no-verify")
              (?d "Dry run"       "-n")
              (?u "Set upstream"  "-u"))
  :actions  '((?P "Push"          magit-push)
              (?t "Push tags"     magit-push-tags))
  :default-action 'magit-push)

;;;###autoload
(defun magit-push-tags ()
  "Push tags to a remote repository.

Push tags to the current branch's remote.  If that isn't set push
to \"origin\" or if that remote doesn't exit but only a single
remote is defined use that.  Otherwise or with a prefix argument
ask the user what remote to use."
  (interactive)
  (let* ((branch  (magit-get-current-branch))
         (remotes (magit-git-lines "remote"))
         (remote  (or (and branch (magit-get-remote branch))
                      (car (member  "origin" remotes))
                      (and (= (length remotes) 1)
                           (car remotes)))))
    (when (or current-prefix-arg (not remote))
      (setq remote (magit-read-remote "Push to remote")))
    (magit-run-git-async "push" remote "--tags")))

;;;###autoload
(defun magit-push ()
  "Push the current branch to a remote repository.

This command runs the `magit-push-remote' hook.  By default that
means running `magit-push-dwim'.  So unless you have customized
the hook this command behaves like this:

With a single prefix argument ask the user what branch to push
to.  With two or more prefix arguments also ask the user what
remote to push to.  Otherwise use the remote and branch as
configured using the Git variables `branch.<name>.remote' and
`branch.<name>.merge'.  If the former is undefined ask the user.
If the latter is undefined push without specifing the remote
branch explicitly.

Also see option `magit-set-upstream-on-push'."
  (interactive)
  (run-hook-with-args-until-success 'magit-push-hook current-prefix-arg))

(defun magit-push-dwim (arg)
  "Push the current branch to a remote repository.

With a single prefix argument ask the user what remote to push
to.  With two or more prefix arguments also ask the user the
name of the remote branch to push to.

Otherwise use the remote and branch as configured using the
Git variables `branch.<name>.remote' and `branch.<name>.merge'.
If the former is undefined ask the user.  If the latter is
undefined push without specifing the remote branch explicitly.

Also see option `magit-set-upstream-on-push'."
  (interactive "P")
  (let* ((branch (or (magit-get-current-branch)
                     (user-error "Don't push a detached head.  That's gross")))
         (auto-remote (magit-get-remote branch))
         (used-remote (if (or arg (not auto-remote))
                          (magit-read-remote
                           (format "Push %s to remote" branch) auto-remote)
                        auto-remote))
         (auto-branch (and (equal used-remote auto-remote)
                           (magit-get "branch" branch "merge")))
         (used-branch (if (>= (prefix-numeric-value arg) 16)
                          (magit-read-remote-branch
                           (format "Push %s as branch" branch)
                           used-remote auto-branch)
                        auto-branch)))
    (cond ;; Pushing to what's already configured.
          ((and auto-branch
                (equal auto-branch used-branch)
                (equal auto-remote used-remote)))
          ;; Setting upstream because of magit-current-popup-args.
          ((member "-u" magit-current-popup-args))
          ;; Two prefix arguments; ignore magit-set-upstream-on-push.
          ((>= (prefix-numeric-value arg) 16)
           (and (yes-or-no-p "Set upstream while pushing? ")
                (setq magit-current-popup-args
                      (cons "-u" magit-current-popup-args))))
          ;; Else honor magit-set-upstream-on-push.
          ((eq magit-set-upstream-on-push 'refuse)
           (user-error "Not pushing since no upstream has been set."))
          ((or (eq magit-set-upstream-on-push 'dontask)
               (and (eq magit-set-upstream-on-push t)
                    (yes-or-no-p "Set upstream while pushing? ")))
           (setq magit-current-popup-args (cons "-u" magit-current-popup-args))))
    (magit-run-git-async
     "push" "-v" used-remote
     (if used-branch (format "%s:%s" branch used-branch) branch)
     magit-current-popup-args)))

;;;;; Committing

(with-no-warnings ; quiet 24.3.50 byte-compiler
(magit-define-popup magit-commit-popup
  "Popup console for commit commands."
  'magit-popups
  :man-page "git-commit"
  :switches '((?a "Stage all modified and deleted files"   "--all")
              (?e "Allow empty commit"                     "--allow-empty")
              (?v "Show diff of changes to be committed"   "--verbose")
              (?n "Bypass git hooks"                       "--no-verify")
              (?s "Add Signed-off-by line"                 "--signoff")
              (?R "Claim authorship and reset author date" "--reset-author"))
  :options  '((?A "Override the author"  "--author="        read-from-minibuffer)
              (?S "Sign using gpg"       "--gpg-sign="      magit-read-gpg-secret-key)
              (?C "Reuse commit message" "--reuse-message=" read-from-minibuffer))
  :actions  '((?c "Commit"         magit-commit)
              (?e "Extend"         magit-commit-extend)
              (?f "Fixup"          magit-commit-fixup)
              (?F "Instant Fixup"  magit-commit-instant-fixup)
              (?a "Amend"          magit-commit-amend)
              (?r "Reword"         magit-commit-reword)
              (?s "Squash"         magit-commit-squash)
              (?S "Instant Squash" magit-commit-instant-squash))
  :max-action-columns 4
  :default-action 'magit-commit))

(defadvice magit-commit-popup (around pop-to-ongoing activate)
  (--if-let (magit-commit-log-buffer) (switch-to-buffer it) ad-do-it))

;;;###autoload
(defun magit-commit (&optional args)
  "Create a new commit on HEAD.
With a prefix argument amend to the commit at HEAD instead.
\n(git commit [--amend] ARGS)"
  (interactive (if current-prefix-arg
                   (list (cons "--amend" magit-current-popup-args))
                 (list magit-current-popup-args)))
  (when (setq args (magit-commit-assert args))
    (magit-commit-async 'magit-diff-staged args)))

;;;###autoload
(defun magit-commit-amend (&optional args)
  "Amend the last commit.
\n(git commit --amend ARGS)"
  (interactive (list magit-current-popup-args))
  (magit-commit-async 'magit-diff-while-amending "--amend" args))

;;;###autoload
(defun magit-commit-extend (&optional args override-date)
  "Amend the last commit, without editing the message.
With a prefix argument do change the committer date, otherwise
don't.  The option `magit-commit-extend-override-date' can be
used to inverse the meaning of the prefix argument.
\n(git commit --amend --no-edit)"
  (interactive (list magit-current-popup-args
                     (if current-prefix-arg
                         (not magit-commit-reword-override-date)
                       magit-commit-reword-override-date)))
  (when (setq args (magit-commit-assert args (not override-date)))
    (let ((process-environment process-environment))
      (unless override-date
        (setenv "GIT_COMMITTER_DATE" (magit-rev-format "%cd")))
      (magit-commit-async nil "--amend" "--no-edit" args))))

;;;###autoload
(defun magit-commit-reword (&optional args override-date)
  "Reword the last commit, ignoring staged changes.

With a prefix argument do change the committer date, otherwise
don't.  The option `magit-commit-rewrite-override-date' can be
used to inverse the meaning of the prefix argument.

Non-interactively respect the optional OVERRIDE-DATE argument
and ignore the option.
\n(git commit --amend --only)"
  (interactive (list magit-current-popup-args
                     (if current-prefix-arg
                         (not magit-commit-reword-override-date)
                       magit-commit-reword-override-date)))
  (let ((process-environment process-environment))
    (unless override-date
      (setenv "GIT_COMMITTER_DATE" (magit-rev-format "%cd")))
    (magit-commit-async 'magit-diff-while-amending
                        "--amend" "--only" args)))

;;;###autoload
(defun magit-commit-fixup (&optional commit args confirm)
  "Create a fixup commit.
With a prefix argument the target commit has to be confirmed.
Otherwise the commit at point may be used without confirmation
depending on the value of option `magit-commit-squash-confirm'.
\n(git commit --no-edit --fixup=COMMIT [ARGS])"
  (interactive (magit-commit-squash-read-args))
  (magit-commit-squash-internal 'magit-commit-fixup "--fixup"
                                commit args confirm))

;;;###autoload
(defun magit-commit-squash (&optional commit args confirm)
  "Create a squash commit.
With a prefix argument the target commit has to be confirmed.
Otherwise the commit at point may be used without confirmation
depending on the value of option `magit-commit-squash-confirm'.
\n(git commit --no-edit --squash=COMMIT [ARGS])"
  (interactive (magit-commit-squash-read-args))
  (magit-commit-squash-internal 'magit-commit-squash "--squash"
                                commit args confirm))

;;;###autoload
(defun magit-commit-instant-fixup (&optional commit args)
  "Create a fixup commit and instantly rebase.
\n(git commit --no-edit --fixup=COMMIT ARGS;
 git rebase -i COMMIT^ --autosquash --autostash)"
  (interactive (list (magit-current-commit) magit-current-popup-args))
  (magit-commit-squash-internal
   (lambda (c a)
     (when (setq c (magit-commit-fixup c a))
       (magit-rebase-autosquash (concat c "^"))))
   "--fixup" commit args t))

;;;###autoload
(defun magit-commit-instant-squash (&optional commit args)
  "Create a squash commit and instantly rebase.
\n(git commit --no-edit --squash=COMMIT ARGS;
 git rebase -i COMMIT^ --autosquash --autostash)"
  (interactive (list (magit-current-commit) magit-current-popup-args))
  (magit-commit-squash-internal
   (lambda (c a)
     (when (setq c (magit-commit-squash c a))
       (magit-rebase-autosquash (concat c "^"))))
   "--squash" commit args t))

(defun magit-commit-squash-read-args ()
  (list (magit-current-commit) magit-current-popup-args
        (or current-prefix-arg magit-commit-squash-confirm)))

(defun magit-commit-squash-internal (fn option commit args confirm)
  (when (setq args (magit-commit-assert args t))
    (if (and commit (not confirm))
        (let ((magit-diff-auto-show nil))
          (magit-commit-async 'magit-diff-staged "--no-edit"
                              (concat option "=" commit) args)
          commit)
      (magit-log-select
        `(lambda (commit) (,fn commit (list ,@args))))
      (when (magit-diff-auto-show-p 'log-select)
        (let ((magit-diff-switch-buffer-function 'display-buffer))
          (magit-diff-staged))))))

(defun magit-commit-assert (args &optional strict)
  (cond
   ((or (magit-anything-staged-p)
        (and (magit-anything-unstaged-p)
             ;; ^ Everything of nothing is still nothing.
             (member "--all" args))
        (and (not strict)
             ;; ^ For amend variants that don't make sense otherwise.
             (or (member "--amend" args)
                 (member "--allow-empty" args))))
    (or args (list "--")))
   ((and (magit-rebase-in-progress-p)
         (y-or-n-p "Nothing staged.  Continue in-progress rebase? "))
    (magit-commit-async "--continue")
    nil)
   (magit-commit-ask-to-stage
    (when (magit-diff-auto-show-p 'stage-all)
      (magit-diff-unstaged))
    (prog1 (when (y-or-n-p "Nothing staged.  Stage and commit everything? ")
             (magit-run-git "add" "-u" ".")
             (or args (list "--")))
      (when (and (magit-diff-auto-show-p 'stage-all)
                 (derived-mode-p 'magit-diff-mode))
        (magit-mode-quit-window))))
   (t
    (user-error "Nothing staged"))))

(defun magit-commit-async (diff-fn &rest args)
  (magit-server-visit-args 'commit t args)
  (when (and diff-fn (magit-diff-auto-show-p 'commit))
    (let ((magit-inhibit-save-previous-winconf t))
      (funcall diff-fn)))
  (if (and with-editor-emacsclient-executable
           (not (tramp-tramp-file-p default-directory)))
      (apply #'magit-run-git-with-editor "commit" args)
    (magit-commit-fallback "commit" (magit-flatten-onelevel args))))

(defun magit-commit-fallback (subcmd args)
  (let ((topdir (magit-get-top-dir))
        (editmsg (magit-git-dir (if (equal subcmd "tag")
                                    "TAG_EDITMSG"
                                  "COMMIT_EDITMSG"))))
    (when (and (member "--amend" args)
               (not (file-exists-p editmsg)))
      (with-temp-file editmsg
        (magit-rev-format "%B")))
    (with-current-buffer (find-file-noselect editmsg)
      (pop-to-buffer (current-buffer))
      (add-hook 'with-editor-finish-noclient-hook
                (apply-partially
                 (lambda (default-directory editmsg args)
                   (magit-run-git args)
                   (ignore-errors (delete-file editmsg)))
                 topdir editmsg
                 `(,subcmd
                   ,"--cleanup=strip"
                   ,(concat "--file=" (file-relative-name
                                       (buffer-file-name)
                                       topdir))
                   ,@args))
                nil t))))

(defun magit-commit-add-log ()
  "Add a template for the current hunk to the commit message buffer."
  (interactive)
  (let* ((section (magit-current-section))
         (fun (if (eq (magit-section-type section) 'hunk)
                  (save-window-excursion
                    (save-excursion
                      (magit-visit-item)
                      (add-log-current-defun)))
                nil))
         (file (magit-section-info
                (cl-case (magit-section-type section)
                  (hunk (magit-section-parent section))
                  (diff section)
                  (t    (user-error "No change at point")))))
         (buffer (magit-commit-log-buffer)))
    (unless buffer
      (magit-commit)
      (while (not (setq buffer (magit-commit-log-buffer)))
        (sit-for 0.01)))
    (pop-to-buffer buffer)
    (goto-char (point-min))
    (cond ((not (re-search-forward (format "^\\* %s" (regexp-quote file))
                                   nil t))
           ;; No entry for file, create it.
           (goto-char (point-max))
           (forward-comment -1000)
           (insert (format "\n* %s" file))
           (when fun
             (insert (format " (%s)" fun)))
           (insert ": "))
          (fun
           ;; found entry for file, look for fun
           (let ((limit (or (save-excursion
                              (and (re-search-forward "^\\* " nil t)
                                   (match-beginning 0)))
                            (point-max))))
             (cond ((re-search-forward
                     (format "(.*\\<%s\\>.*):" (regexp-quote fun))
                     limit t)
                    ;; found it, goto end of current entry
                    (if (re-search-forward "^(" limit t)
                        (backward-char 2)
                      (goto-char limit))
                    (forward-comment -1000))
                   (t
                    ;; not found, insert new entry
                    (goto-char limit)
                    (forward-comment -1000)
                    (if (bolp)
                        (open-line 1)
                      (newline))
                    (insert (format "(%s): " fun))))))
          (t
           ;; found entry for file, look for beginning  it
           (when (looking-at ":")
             (forward-char 2))))))

;;;;; Tagging

(magit-define-popup magit-tag-popup
  "Popup console for tag commands."
  'magit-popups
  :man-page "git-tag"
  :switches '((?a "Annotate" "--annotate")
              (?f "Force"    "--force")
              (?s "Sign"     "--sign"))
  :actions  '((?t "Create"   magit-tag)
              (?k "Delete"   magit-tag-delete))
  :default-action 'magit-tag)

;;;###autoload
(defun magit-tag (name rev &optional annotate)
  "Create a new tag with the given NAME at REV.
With a prefix argument annotate the tag.
\n(git tag [--annotate] NAME REV)"
  (interactive (list (magit-read-tag "Tag name")
                     (magit-read-rev "Place tag on"
                                     (or (magit-guess-branch) "HEAD"))
                     current-prefix-arg))
  (let ((args (append magit-current-popup-args (list name rev))))
    (if (or (member "--sign" args)
            (member "--annotate" args)
            (and annotate (setq args (cons "--annotate" args))))
        (magit-commit-fallback "tag" args)
      (magit-run-git "tag" args))))

;;;###autoload
(defun magit-tag-delete (name)
  "Delete the tag with the given NAME.
\n(git tag -d NAME)"
  (interactive (list (magit-read-tag "Delete Tag" t)))
  (magit-run-git "tag" "-d" name))

;;;;; Stashing

(magit-define-popup magit-stash-popup
  "Popup console for stash commands."
  'magit-popups
  :man-page "git-stash"
  :switches '((?k "Don't stash index"       "--keep-index")
              (?i "Reinstate stashed index" "--index")
              (?u "Include untracked files" "--include-untracked")
              (?a "Include all files"       "--all"))
  :actions  '((?z "Save"           magit-stash)
              (?s "Snapshot"       magit-stash-snapshot)
              (?p "Pop"            magit-stash-pop)
              (?k "Drop"           magit-stash-drop)
              (?Z "Save index"     magit-stash-index)
              (?S "Snapshot index" magit-stash-snapshot)
              (?a "Apply"          magit-stash-apply)
              (?b "Branch"         magit-stash-branch)
              (?v "View"           magit-diff-stash))
  :default-arguments '("--index")
  :default-action 'magit-stash
  :max-action-columns 4)

;;;###autoload
(defun magit-stash (description &optional args)
  "Create new stash of working tree and staging area named DESCRIPTION.
Working tree and staging area revert to the current `HEAD'.
With prefix argument, changes in staging area are kept.
\n(git stash save [ARGS] DESCRIPTION)"
  (interactive (list (read-string "Stash description: ")
                     (magit-current-popup-args :not "--index")))
  (magit-run-git "stash" "save" args "--" description))

;;;###autoload
(defun magit-stash-snapshot (&optional args)
  "Create new stash of working tree and staging area; keep changes in place.
\n(git stash save [ARGS] \"Snapshot...\";
 git stash apply stash@{0})"
  (interactive (list (magit-current-popup-args :not "--index")))
  (magit-call-git "stash" "save" args (magit-stash-format-snapshot-message))
  (magit-stash-apply 0 "--index"))

(defun magit-stash-index (message &optional snapshot)
  "Create a new stash of the index only."
  (interactive (list (read-string "Stash message: ")))
  (magit-git-string "stash" "save" "--keep-index" (concat "(" message ")"))
  (let ((both (magit-rev-parse "refs/stash")))
    (message "Saved working directory and index state in %s" both)
    (magit-call-git "stash" "drop")
    (magit-call-git "stash" "save" message)
    (if snapshot
        (magit-run-git "stash" "pop" "--index" both)
      (with-temp-buffer
        (magit-git-insert "diff" (concat "stash@{0}.." both))
        (magit-run-git-with-input (current-buffer) "apply")))))

(defun magit-stash-index-snapshot ()
  "Create a new stash of the index only; keep changes in place."
  (interactive)
  (magit-stash-index (magit-stash-format-snapshot-message) t))

(defun magit-stash-apply (stash &optional args)
  "Apply a stash on top of the current working tree state.
\n(git stash apply [ARGS] stash@{N})"
  (interactive (list (magit-read-stash "Apply stash (number): ")
                     (magit-current-popup-args :only "--index")))
  (magit-run-git "stash" "apply" args (magit-stash-as-refname stash)))

(defun magit-stash-pop (stash &optional args)
  "Apply a stash on top of working tree state and remove from stash list.
\n(git stash pop [ARGS] stash@{N})"
  (interactive (list (magit-read-stash "Pop stash (number): ")
                     (magit-current-popup-args :only "--index")))
  (magit-run-git "stash" "pop" args (magit-stash-as-refname stash)))

(defun magit-stash-drop (stash)
  "Remove a stash from the stash list.
\n(git stash drop stash@{N})"
  (interactive (list (magit-read-stash "Drop stash (number): ")))
  (magit-run-git "stash" "drop" (magit-stash-as-refname stash)))

(defun magit-stash-branch (stash branchname)
  "Create and checkout a branch from STASH.
\n(git stash branch BRANCHNAME stash@{N})"
  (interactive (list (magit-read-stash "Branch stash (number): ")
                     (read-string      "Branch name: ")))
  (magit-run-git "stash" "branch" branchname (magit-stash-as-refname stash)))

(defun magit-stash-as-refname (arg)
  (if (stringp arg) arg (format "stash@{%i}" arg)))

(defun magit-stash-format-snapshot-message ()
  (format-time-string magit-stash-snapshot-message-format (current-time)))

;;;;; Cherry-Pick

(defun magit-cherry-pick-item ()
  "Cherry-pick them item at point."
  (interactive)
  (magit-section-action cherry-pick (info)
    (commit (magit-cherry-pick-commit info))
    (stash  (magit-stash-pop info))))

(defun magit-cherry-pick-commit (commit)
  (magit-assert-one-parent commit "cherry-pick")
  (magit-run-git "cherry-pick" commit))

;;;;; Submoduling

(magit-define-popup magit-submodule-popup
  "Popup console for submodule commands."
  'magit-popups
  :man-page "git-submodule"
  :actions  '((?u "Update" magit-submodule-update)
              (?b "Both update and init" magit-submodule-update-init)
              (?i "Init" magit-submodule-init)
              (?s "Sync" magit-submodule-sync)))

;;;###autoload
(defun magit-submodule-update (&optional init)
  "Update the submodule of the current git repository.
With a prefix arg, do a submodule update --init."
  (interactive "P")
  (let ((default-directory (magit-get-top-dir)))
    (magit-run-git-async "submodule" "update" (and init "--init"))))

;;;###autoload
(defun magit-submodule-update-init ()
  "Update and init the submodule of the current git repository."
  (interactive)
  (magit-submodule-update t))

;;;###autoload
(defun magit-submodule-init ()
  "Initialize the submodules."
  (interactive)
  (let ((default-directory (magit-get-top-dir)))
    (magit-run-git-async "submodule" "init")))

;;;###autoload
(defun magit-submodule-sync ()
  "Synchronizes submodule's remote URL configuration."
  (interactive)
  (let ((default-directory (magit-get-top-dir)))
    (magit-run-git-async "submodule" "sync")))

;;;;; Bisecting

(magit-define-popup magit-bisect-popup
  "Popup console for bisect commands."
  'magit-popups
  :man-page "git-bisect"
  :actions  '((?b "Bad"   magit-bisect-bad)
              (?g "Good"  magit-bisect-good)
              (?k "Skip"  magit-bisect-skip)
              (?r "Reset" magit-bisect-reset)
              (?s "Start" magit-bisect-start)
              (?u "Run"   magit-bisect-run)))

;;;###autoload
(defun magit-bisect-start (bad good)
  "Start a bisect session.

Bisecting a bug means to find the commit that introduced it.
This command starts such a bisect session by asking for a know
good and a bad commit.  To move the session forward use the
other actions from the bisect popup (\
\\<magit-status-mode-map>\\[magit-bisect-popup])."
  (interactive
   (if (magit-bisecting-p)
       (user-error "Already bisecting")
     (list (magit-read-rev "Start bisect with known bad revision" "HEAD")
           (magit-read-rev "Good revision" (magit-guess-branch)))))
  (magit-bisect-async "start" (list bad good) t))

;;;###autoload
(defun magit-bisect-reset ()
  "After bisecting cleanup bisection state and return to original HEAD."
  (interactive)
  (when (yes-or-no-p "Reset bisect?")
    (magit-run-git "bisect" "reset")
    (ignore-errors (delete-file (magit-git-dir "BISECT_CMD_OUTPUT")))))

;;;###autoload
(defun magit-bisect-good ()
  "While bisecting, mark the current commit as good.
Use this after you have asserted that the commit does not contain
the bug in question."
  (interactive)
  (magit-bisect-async "good"))

;;;###autoload
(defun magit-bisect-bad ()
  "While bisecting, mark the current commit as bad.
Use this after you have asserted that the commit does contain the
bug in question."
  (interactive)
  (magit-bisect-async "bad"))

;;;###autoload
(defun magit-bisect-skip ()
  "While bisecting, skip the current commit.
Use this if for some reason the current commit is not a good one
to test.  This command lets Git choose a different one."
  (interactive)
  (magit-bisect-async "skip"))

;;;###autoload
(defun magit-bisect-run (cmdline)
  "Bisect automatically by running commands after each step."
  (interactive (list (read-shell-command "Bisect shell command: ")))
  (magit-bisect-async "run" (list cmdline)))

(defun magit-bisect-async (subcommand &optional args no-assert)
  (unless (or no-assert (magit-bisecting-p))
    (user-error "Not bisecting"))
  (let ((file (magit-git-dir "BISECT_CMD_OUTPUT"))
        (default-directory (magit-get-top-dir)))
    (ignore-errors (delete-file file))
    (magit-run-git-with-logfile file "bisect" subcommand args)
    (magit-process-wait)
    (magit-refresh)))

;;;;; Logging

(magit-define-popup magit-log-popup
  "Popup console for log commands."
  'magit-popups
  :man-page "git-log"
  :switches '((?m "Only merge commits"        "--merges")
              (?d "Date Order"                "--date-order")
              (?f "First parent"              "--first-parent")
              (?i "Case insensitive patterns" "-i")
              (?P "Pickaxe regex"             "--pickaxe-regex")
              (?g "Show Graph"                "--graph")
              (?S "Show Signature"            "--show-signature")
              (?n "Name only"                 "--name-only")
              (?M "All match"                 "--all-match")
              (?A "All"                       "--all"))
  :options  '((?r "Relative"       "--relative="  read-directory-name)
              (?c "Committer"      "--committer=" read-from-minibuffer)
              (?> "Since"          "--since="     read-from-minibuffer)
              (?< "Before"         "--before="    read-from-minibuffer)
              (?a "Author"         "--author="    read-from-minibuffer)
              (?g "Grep messages"  "--grep="      read-from-minibuffer)
              (?G "Grep patches"   "-G"           read-from-minibuffer)
              (?L "Trace evolution of line range"
                  "-L" magit-read-file-trace)
              (?s "Pickaxe search" "-S"           read-from-minibuffer)
              (?b "Branches"       "--branches="  read-from-minibuffer)
              (?R "Remotes"        "--remotes="   read-from-minibuffer))
  :actions  '((?l "Oneline"        magit-log-dwim)
              (?L "Verbose"        magit-log-verbose-dwim)
              (?r "Reflog"         magit-reflog)
              (?f "File log"       magit-file-log)
              (?b "Oneline branch" magit-log)
              (?B "Verbose branch" magit-log-verbose)
              (?R "Reflog HEAD"    magit-reflog-head))
  :default-arguments '("--graph")
  :default-action 'magit-log-dwim
  :max-action-columns 4)

;;;###autoload
(defun magit-log (range &optional args)
  (interactive (magit-log-read-args nil nil))
  (magit-mode-setup magit-log-buffer-name nil
                    #'magit-log-mode
                    #'magit-refresh-log-buffer 'oneline range
                    (cl-delete "^-L" args :test 'string-match-p))
  (magit-log-goto-same-commit))

;;;###autoload
(defun magit-log-dwim (range &optional args)
  (interactive (magit-log-read-args t nil))
  (magit-log range args))

;;;###autoload
(defun magit-log-verbose (range &optional args)
  (interactive (magit-log-read-args nil t))
  (magit-mode-setup magit-log-buffer-name nil
                    #'magit-log-mode
                    #'magit-refresh-log-buffer 'long range args)
  (magit-log-goto-same-commit))

;;;###autoload
(defun magit-log-verbose-dwim (range &optional args)
  (interactive (magit-log-read-args t t))
  (magit-log-verbose range args))

(defun magit-log-read-args (dwim patch)
  (let ((default "HEAD"))
    (list (if (if dwim (not current-prefix-arg) current-prefix-arg)
              default
            (magit-read-rev (format "Show %s log for ref/rev/range"
                                    (if patch "verbose" "oneline"))
                            default))
          magit-current-popup-args)))

;;;###autoload
(defun magit-file-log (file &optional use-graph)
  "Display the log for the currently visited file or another one.
With a prefix argument show the log graph."
  (interactive
   (list (magit-read-file-from-rev (magit-get-current-branch)
                                   (magit-buffer-file-name t))
         current-prefix-arg))
  (magit-mode-setup magit-log-buffer-name nil
                    #'magit-log-mode
                    #'magit-refresh-log-buffer
                    'oneline "HEAD"
                    `(,@(and use-graph (list "--graph"))
                      ,@magit-current-popup-args
                      "--follow")
                    file)
  (magit-log-goto-same-commit))

;;;###autoload
(defun magit-reflog (ref)
  "Display the reflog of the current branch.
With a prefix argument another branch can be chosen."
  (interactive (let ((branch (magit-get-current-branch)))
                 (if (and branch (not current-prefix-arg))
                     (list branch)
                   (list (magit-read-rev "Reflog of" branch)))))
  (magit-mode-setup magit-reflog-buffer-name nil
                    #'magit-reflog-mode
                    #'magit-refresh-reflog-buffer ref))

;;;###autoload
(defun magit-reflog-head ()
  "Display the HEAD reflog."
  (interactive)
  (magit-reflog "HEAD"))

;;; Modes (2)
;;;; Log Mode
;;;;; Log Core

(define-derived-mode magit-log-mode magit-mode "Magit Log"
  "Mode for looking at git log.

\\<magit-log-mode-map>Type `\\[magit-visit-item]` to visit a commit, and \
`\\[magit-show-item-or-scroll-up]` to just show it.
Type `\\[magit-log-show-more-entries]` to show more commits, \
and `\\[magit-refresh]` to refresh the log.
Type `\\[magit-diff-working-tree]` to see the diff between current commit and your working tree,
Type `\\[magit-diff]` to see diff between any two version
Type `\\[magit-apply-item]` to apply the change of the current commit to your wortree,
and `\\[magit-cherry-pick-item]` to apply and commit the result.
Type `\\[magit-revert-item]` to revert a commit, and `\\[magit-reset-head]` reset your current head to a commit,

More information can be found in Info node `(magit)History'

Other key binding:
\\{magit-log-mode-map}"
  :group 'magit)

(defvar magit-log-buffer-name "*magit-log*"
  "Name of buffer used to display log entries.")

(defun magit-refresh-log-buffer (style range args &optional file)
  (magit-set-buffer-margin (car magit-log-margin-spec)
                           (and magit-log-show-margin
                                (eq (car magit-refresh-args) 'oneline)))
  (magit-log-margin-set-timeunit-width)
  (setq magit-file-log-file file)
  (when (consp range)
    (setq range (concat (car range) ".." (cdr range))))
  (magit-git-insert-section
      (logbuf (concat "Commits"
                      (and file  (concat " for file " file))
                      (and range (concat " in " range))))
      (apply-partially 'magit-wash-log style 'color t)
    "log"
    (format "--max-count=%d" magit-log-cutoff-length)
    "--decorate=full" "--abbrev-commit" "--color"
    (cl-case style
      (long    (cons "--stat" args))
      (oneline (cons (concat "--pretty=format:%h%d "
                             (and (member "--show-signature" args) "%G?")
                             "[%an][%at]%s")
                     (delete "--show-signature" args))))
    range "--" file)
  (save-excursion
    (goto-char (point-min))
    (magit-format-log-margin)))

;;;;; Log Washing

(defconst magit-log-oneline-re
  (concat "^"
          "\\(?4:\\(?:[-_/|\\*o.] *\\)+ *\\)?"     ; graph
          "\\(?:"
          "\\(?1:[0-9a-fA-F]+\\) "                 ; sha1
          "\\(?:\\(?3:([^()]+)\\) \\)?"            ; refs
          "\\(?7:[BGUN]\\)?"                       ; gpg
          "\\[\\(?5:[^]]*\\)\\]"                   ; author
          "\\[\\(?6:[^]]*\\)\\]"                   ; date
          "\\(?2:.*\\)"                            ; msg
          "\\)?$"))

(defconst magit-log-long-re
  (concat "^"
          "\\(?4:\\(?:[-_/|\\*o.] *\\)+ *\\)?"     ; graph
          "\\(?:"
          "\\(?:commit \\(?1:[0-9a-fA-F]+\\)"      ; sha1
          "\\(?: \\(?3:([^()]+)\\)\\)?\\)"         ; refs
          "\\|"
          "\\(?2:.+\\)\\)$"))                      ; "msg"

(defconst magit-log-unique-re
  (concat "^"
          "\\(?1:[0-9a-fA-F]+\\) "                 ; sha1
          "\\(?2:.*\\)$"))                         ; msg

(defconst magit-log-cherry-re
  (concat "^"
          "\\(?8:[-+]\\) "                         ; cherry
          "\\(?1:[0-9a-fA-F]+\\) "                 ; sha1
          "\\(?2:.*\\)$"))                         ; msg

(defconst magit-log-bisect-vis-re
  (concat "^"
          "\\(?1:[0-9a-fA-F]+\\) "                 ; sha1
          "\\(?:\\(?3:([^()]+)\\) \\)?"            ; refs
          "\\(?2:.+\\)$"))                         ; msg

(defconst magit-log-bisect-log-re
  (concat "^# "
	  "\\(?3:bad:\\|skip:\\|good:\\) "         ; "refs"
	  "\\[\\(?1:[^]]+\\)\\] "                  ; sha1
	  "\\(?2:.+\\)$"))                         ; msg

(defconst magit-log-reflog-re
  (concat "^"
          "\\(?1:[^ ]+\\) "                        ; sha1
          "\\[\\(?5:[^]]*\\)\\] "                  ; author
          "\\(?6:[^ ]*\\) "                        ; date
          "[^@]+@{\\(?9:[^}]+\\)} "                ; refsel
          "\\(?10:merge\\|[^:]+\\)?:? ?"           ; refsub
          "\\(?2:.+\\)?$"))                        ; msg

(defconst magit-reflog-subject-re
  (concat "\\([^ ]+\\) ?"                          ; command (1)
          "\\(\\(?: ?-[^ ]+\\)+\\)?"               ; option  (2)
          "\\(?: ?(\\([^)]+\\))\\)?"))             ; type    (3)

(defvar magit-log-count nil)

(defun magit-wash-log (style &optional color longer)
  (when color
    (let ((ansi-color-apply-face-function
           (lambda (beg end face)
             (when face
               (put-text-property beg end 'font-lock-face face)))))
      (ansi-color-apply-on-region (point-min) (point-max))))
  (when (eq style 'cherry)
    (reverse-region (point-min) (point-max)))
  (let ((magit-log-count 0))
    (magit-wash-sequence (apply-partially 'magit-wash-log-line style
                                          (magit-abbrev-length)))
    (when (and longer
               (= magit-log-count magit-log-cutoff-length))
      (magit-with-section (section longer 'longer)
        (insert-text-button (substitute-command-keys
                             (format "Type \\<%s>\\[%s] to show more history"
                                     'magit-log-mode-map
                                     'magit-log-show-more-entries))
                            'action (lambda (button)
                                      (magit-log-show-more-entries))
                            'follow-link t
                            'mouse-face magit-item-highlight-face)))))

(defun magit-wash-log-line (style abbrev)
  (looking-at (cl-ecase style
                (oneline magit-log-oneline-re)
                (long    magit-log-long-re)
                (unique  magit-log-unique-re)
                (cherry  magit-log-cherry-re)
                (reflog  magit-log-reflog-re)
                (bisect-vis magit-log-bisect-vis-re)
                (bisect-log magit-log-bisect-log-re)))
  (magit-bind-match-strings
      (hash msg refs graph author date gpg cherry refsel refsub)
    (delete-region (point) (point-at-eol))
    (when cherry
      (magit-insert cherry (if (string= cherry "-")
                               'magit-cherry-equivalent
                             'magit-cherry-unmatched) ?\s))
    (unless (eq style 'long)
      (when (eq style 'bisect-log)
	(setq hash (magit-git-string "rev-parse" "--short" hash)))
      (if hash
          (insert (propertize hash 'face 'magit-log-sha1) ?\s)
        (insert (make-string (1+ abbrev) ? ))))
    (when graph
      (if magit-log-format-graph-function
          (insert (funcall magit-log-format-graph-function graph))
        (insert graph)))
    (when (and hash (eq style 'long))
      (magit-insert (if refs hash (magit-rev-parse hash)) 'magit-log-sha1 ?\s))
    (when refs
      (magit-insert-ref-labels refs))
    (when refsub
      (insert (format "%-2s " refsel))
      (insert (magit-log-format-reflog refsub)))
    (when msg
      (magit-insert msg (cl-case (and gpg (aref gpg 0))
                          (?G 'magit-signature-good)
                          (?B 'magit-signature-bad)
                          (?U 'magit-signature-untrusted)
                          (?N 'magit-signature-none)
                          (t  'magit-log-message))))
    (goto-char (line-beginning-position))
    (magit-format-log-margin author date)
    (if hash
        (magit-with-section (section commit hash)
          (when (derived-mode-p 'magit-log-mode)
            (cl-incf magit-log-count))
          (forward-line)
          (when (eq style 'long)
            (magit-wash-sequence
             (lambda ()
               (looking-at magit-log-long-re)
               (when (match-string 2)
                 (magit-wash-log-line 'long abbrev))))))
      (forward-line)))
  t)

(defun magit-format-log-margin (&optional author date)
  (when magit-log-show-margin
    (cl-destructuring-bind (width characterp duration-spec)
        magit-log-margin-spec
      (if author
          (magit-make-margin-overlay
           (propertize (truncate-string-to-width
                        author (- width 1 3 (if characterp 0 1)
                                  magit-log-margin-timeunit-width 1)
                        nil ?\s (make-string 1 magit-ellipsis))
                       'face 'magit-log-author)
           " "
           (propertize (magit-format-duration
                        (abs (truncate (- (float-time)
                                          (string-to-number date))))
                        (symbol-value duration-spec)
                        magit-log-margin-timeunit-width)
                       'face 'magit-log-date)
           (propertize " " 'face 'fringe))
        (magit-make-margin-overlay
         (propertize (make-string (1- width) ?\s) 'face 'default)
         (propertize " " 'face 'fringe))))))

;;;;; Log Commands

(defun magit-log-toggle-margin ()
  "Show or hide the log margin.
This command can only be used inside log buffers (usually
*magit-log*) and only if that displays a `oneline' log.
Also see option `magit-log-show-margin'."
  (interactive)
  (unless (derived-mode-p 'magit-log-mode)
    (user-error "The log margin cannot be used outside of log buffers"))
  (when (eq (car magit-refresh-args) 'long)
    (user-error "The log margin cannot be used with verbose logs"))
  (if magit-log-show-margin
      (magit-set-buffer-margin (car magit-log-margin-spec)
                               (not (cdr (window-margins))))
    (setq-local magit-log-show-margin t)
    (magit-refresh)))

(defun magit-log-show-more-entries (&optional arg)
  "Grow the number of log entries shown.

With no prefix optional ARG, show twice as many log entries.
With a numerical prefix ARG, add this number to the number of shown log entries.
With a non numeric prefix ARG, show all entries"
  (interactive "P")
  (setq-local magit-log-cutoff-length
              (cond ((numberp arg) (+ magit-log-cutoff-length arg))
                    (arg magit-log-infinite-length)
                    (t (* magit-log-cutoff-length 2))))
  (let ((old-point (point)))
    (magit-refresh)
    (goto-char old-point)))

(defun magit-log-maybe-show-more-entries (section)
  (when (and (eq (magit-section-type section) 'longer)
             magit-log-auto-more)
    (magit-log-show-more-entries)
    (forward-line -1)
    (magit-goto-next-section)))

(defun magit-log-maybe-show-commit (section)
  (when (and (eq (magit-section-type section) 'commit)
             (or (and (magit-diff-auto-show-p 'log-follow)
                      (get-buffer-window magit-commit-buffer-name))
                 (and (magit-diff-auto-show-p 'log-oneline)
                      (derived-mode-p 'magit-log-mode)
                      (eq (car magit-refresh-args) 'oneline))))
    (magit-show-commit (magit-section-info section) t)))

(defun magit-log-goto-same-commit ()
  (--when-let (and magit-previous-section
                   (derived-mode-p 'magit-log-mode)
                   (cl-find (magit-section-info magit-previous-section)
                            (magit-section-children magit-root-section)
                            :test 'equal :key 'magit-section-info))
    (goto-char (magit-section-beginning it))))

;;;; Log Select Mode

(define-derived-mode magit-log-select-mode magit-log-mode "Magit Select"
  "Mode for selecting a commit from history."
  :group 'magit)

(defvar-local magit-log-select-pick-function nil)
(defvar-local magit-log-select-quit-function nil)

(defun magit-log-select (pick &optional quit desc branch args)
  (declare (indent defun))
  (magit-mode-setup magit-log-buffer-name nil
                    #'magit-log-select-mode
                    #'magit-refresh-log-buffer 'oneline
                    (or branch (magit-get-current-branch) "HEAD")
                    args)
  (magit-log-goto-same-commit)
  (setq magit-log-select-pick-function pick)
  (setq magit-log-select-quit-function quit)
  (message
   (substitute-command-keys
    (format "Type \\[%s] to select commit at point%s, or \\[%s] to abort"
            'magit-log-select-pick (if desc (concat " " desc) "")
            'magit-log-select-quit))))

(defun magit-log-select-pick ()
  (interactive)
  (let ((fun magit-log-select-pick-function)
        (rev (magit-section-case (info) (commit info))))
    (kill-buffer (current-buffer))
    (funcall fun rev)))

(defun magit-log-select-quit ()
  (interactive)
  (kill-buffer (current-buffer))
  (when magit-log-select-quit-function
    (funcall magit-log-select-quit-function)))

;;;; Cherry Mode

(define-derived-mode magit-cherry-mode magit-mode "Magit Cherry"
  "Mode for looking at commits not merged upstream.

\\<magit-cherry-mode-map>Type `\\[magit-toggle-section]` to show or hide \
section, `\\[magit-visit-item]` to visit an item and \
`\\[magit-show-item-or-scroll-up]` to show it.
Type `\\[magit-diff-working-tree]` to display change with your working tree, \
when `\\[magit-diff]` to display change
between any two commit.
Type `\\[magit-cherry-pick-item]` to cherry-pick a commit, and \
`\\[magit-apply-item]` to apply its change to your
working tree, without committing, and `\\[magit-merge-popup]` to merge.
`\\[magit-refresh]` will refresh current buffer.


Other key binding:
\\{magit-cherry-mode-map}")

(defvar magit-cherry-buffer-name "*magit-cherry*"
  "Name of buffer used to display commits not merged upstream.")

;;;###autoload
(defun magit-cherry (head upstream)
  "Show commits in a branch that are not merged in the upstream branch."
  (interactive
   (let  ((head (magit-read-rev "Cherry head" (magit-get-current-branch))))
     (list head (magit-read-rev "Cherry upstream"
                                (magit-get-tracked-branch head)))))
  (magit-mode-setup magit-cherry-buffer-name nil
                    #'magit-cherry-mode
                    #'magit-refresh-cherry-buffer upstream head))

(defun magit-refresh-cherry-buffer (upstream head)
  (magit-with-section (section cherry 'cherry nil t)
    (run-hooks 'magit-cherry-sections-hook)))

(defun magit-insert-cherry-head-line ()
  (magit-insert-line-section (line)
    (concat "Head: "
            (propertize (cadr magit-refresh-args) 'face 'magit-branch) " "
            (abbreviate-file-name default-directory))))

(defun magit-insert-cherry-upstream-line ()
  (magit-insert-line-section (line)
    (concat "Upstream: "
            (propertize (car magit-refresh-args) 'face 'magit-branch))))

(defun magit-insert-cherry-help-lines ()
  (when (derived-mode-p 'magit-cherry-mode)
    (insert "\n")
    (magit-insert-line-section (line)
      (concat (propertize "-" 'face 'magit-cherry-equivalent)
              " equivalent exists in both refs"))
    (magit-insert-line-section (line)
      (concat (propertize "+" 'face 'magit-cherry-unmatched)
              " unmatched commit tree"))))

(defun magit-insert-cherry-commits ()
  (magit-git-insert-section (cherries "Cherry commits:")
      (apply-partially 'magit-wash-log 'cherry)
    "cherry" "-v" (magit-abbrev-arg) magit-refresh-args))

;;;; Reflog Mode

(defvar magit-reflog-buffer-name "*magit-reflog*"
  "Name of buffer used to display reflog entries.")

(define-derived-mode magit-reflog-mode magit-log-mode "Magit Reflog"
  "Mode for looking at git reflog.

\\<magit-reflog-mode-map>Type `\\[magit-visit-item]` to visit a commit, and \
`\\[magit-show-item-or-scroll-up]` to just show it.
Type `\\[magit-diff-working-tree]` to see the diff between current commit and \
your working tree,
Type `\\[magit-diff]` to see the between any two version.
Type `\\[magit-reset-head]` to reset your head to the current commit, and \
`\\[magit-apply-item]` to apply its change
to your working tree and `\\[magit-cherry-pick-item]` to cherry pick it.

More information can be found in Info node `(magit)Reflogs'

Other key binding:
\\{magit-reflog-mode-map}"
  :group 'magit)

(defun magit-refresh-reflog-buffer (ref)
  (magit-log-margin-set-timeunit-width)
  (magit-git-insert-section
      (reflogbuf (format "Local history of branch %s" ref))
      (apply-partially 'magit-wash-log 'reflog t)
    "reflog" "show" "--format=format:%h [%an] %ct %gd %gs"
    (format "--max-count=%d" magit-log-cutoff-length) ref))

(defvar magit-reflog-labels
  '(("commit"      . magit-log-reflog-label-commit)
    ("amend"       . magit-log-reflog-label-amend)
    ("merge"       . magit-log-reflog-label-merge)
    ("checkout"    . magit-log-reflog-label-checkout)
    ("branch"      . magit-log-reflog-label-checkout)
    ("reset"       . magit-log-reflog-label-reset)
    ("rebase"      . magit-log-reflog-label-rebase)
    ("cherry-pick" . magit-log-reflog-label-cherry-pick)
    ("initial"     . magit-log-reflog-label-commit)
    ("pull"        . magit-log-reflog-label-remote)
    ("clone"       . magit-log-reflog-label-remote)))

(defun magit-log-format-reflog (subject)
  (let* ((match (string-match magit-reflog-subject-re subject))
         (command (and match (match-string 1 subject)))
         (option  (and match (match-string 2 subject)))
         (type    (and match (match-string 3 subject)))
         (label (if (string= command "commit")
                    (or type command)
                  command))
         (text (if (string= command "commit")
                   label
                 (mapconcat #'identity
                            (delq nil (list command option type))
                            " "))))
    (format "%-16s "
            (propertize text 'face
                        (or (cdr (assoc label magit-reflog-labels))
                            'magit-log-reflog-label-other)))))

;;;; Ediff Support

(defvar magit-ediff-windows nil
  "The window configuration that will be restored when Ediff is finished.")

;;;###autoload
(defun magit-interactive-resolve (file)
  "Resolve a merge conflict using Ediff."
  (interactive (list (magit-section-case (info) (diff (cadr info)))))
  (require 'ediff)
  (let ((merge-status (magit-git-lines "ls-files" "-u" "--" file))
        (base-buffer)
        (our-buffer (generate-new-buffer (concat file ".current")))
        (their-buffer (generate-new-buffer (concat file ".merged")))
        (merger-buffer)
        (windows (current-window-configuration)))
    (unless merge-status
      (user-error "Cannot resolve %s" file))
    (when (string-match "^[0-9]+ [0-9a-f]+ 1" (car merge-status))
      (pop merge-status)
      (setq base-buffer (generate-new-buffer (concat file ".base")))
      (with-current-buffer base-buffer
        (magit-git-insert "cat-file" "blob" (concat ":1:" file))))
    ;; If the second or third version do not exit, we use an empty buffer for the deleted file
    (with-current-buffer our-buffer
      (when (string-match "^[0-9]+ [0-9a-f]+ 2" (car merge-status))
        (pop merge-status)
        (magit-git-insert "cat-file" "blob" (concat ":2:" file)))
      (let ((buffer-file-name file))
        (normal-mode t)))
    (with-current-buffer their-buffer
      (when (string-match "^[0-9]+ [0-9a-f]+ 3" (car merge-status))
        (magit-git-insert "cat-file" "blob" (concat ":3:" file)))
      (let ((buffer-file-name file))
        (normal-mode t)))
    ;; We have now created the 3 buffer with ours, theirs and the ancestor files
    (if base-buffer
        (setq merger-buffer (ediff-merge-buffers-with-ancestor
                             our-buffer their-buffer base-buffer nil nil file))
      (setq merger-buffer (ediff-merge-buffers our-buffer their-buffer nil nil file)))
    (with-current-buffer merger-buffer
      (setq ediff-show-clashes-only t)
      (setq-local magit-ediff-windows windows)
      (make-local-variable 'ediff-quit-hook)
      (add-hook 'ediff-quit-hook
                (lambda ()
                  (let ((buffer-A ediff-buffer-A)
                        (buffer-B ediff-buffer-B)
                        (buffer-C ediff-buffer-C)
                        (buffer-Ancestor ediff-ancestor-buffer)
                        (windows magit-ediff-windows))
                    (ediff-cleanup-mess)
                    (kill-buffer buffer-A)
                    (kill-buffer buffer-B)
                    (when (bufferp buffer-Ancestor)
                      (kill-buffer buffer-Ancestor))
                    (set-window-configuration windows)))))))

;;;; Diff Mode
;;;;; Diff Core

(define-derived-mode magit-diff-mode magit-mode "Magit Diff"
  "Mode for looking at a git diff.

\\<magit-diff-mode-map>Type `\\[magit-visit-item]` to visit the changed file, \
`\\[magit-toggle-section]` to hide or show a hunk,
`\\[magit-diff-larger-hunks]` and `\\[magit-diff-smaller-hunks]` to change \
the size of the hunks.
Type `\\[magit-apply-item]` to apply a change to your worktree and \
`\\[magit-revert-item]` to reverse it.

More information can be found in Info node `(magit)Diffing'

\\{magit-diff-mode-map}"
  :group 'magit)

(defvar magit-diff-buffer-name "*magit-diff*"
  "Name of buffer used to display a diff.")

(defvar magit-stash-buffer-name "*magit-stash*"
  "Name of buffer used to display a stash.")

<<<<<<< HEAD
(magit-define-popup magit-diff-popup
  "Key menu for diffing."
  'magit 'magit-popup-mode 'magit-diff-options
  :man-page "git-diff"
  :switches '((?W "Show surrounding functions"   "--function-context")
              (?b "Ignore whitespace changes"    "--ignore-space-change")
              (?w "Ignore all whitespace"        "--ignore-all-space"))
  :options  '((?h "Context lines" "-U" read-from-minibuffer)
              (?a "Diff algorithm"
                  "--diff-algorithm=" magit-select-diff-algorithm))
  :actions  '((?d "Diff unstaged"     magit-diff-unstaged)
              (?c "Show commit"       magit-show-commit)
              (?R "Refresh diff"      magit-popup-set-local-variable)
              (?i "Diff staged"       magit-diff-staged)
              (?r "Diff commits"      magit-diff)
              (?S "Refresh and set"   magit-popup-set-variable)
              (?w "Diff working tree" magit-diff-working-tree)
              (?p "Diff paths"        magit-diff-paths)
              (?W "Refresh and save"  magit-popup-save-variable))
  :default-action 'magit-diff-working-tree
  :max-action-columns 3)

(defvar magit-diff-switch-buffer-function 'pop-to-buffer)
=======
;;;;; Diff Entry Commands
>>>>>>> c8306fed

;;;###autoload
(defun magit-diff (range &optional working args)
  "Show changes between two commits."
  (interactive (list (magit-read-rev "Diff for ref/rev/range")))
  (magit-mode-setup magit-diff-buffer-name
                    magit-diff-switch-buffer-function
                    #'magit-diff-mode
                    #'magit-refresh-diff-buffer range working args))

;;;###autoload
(defun magit-diff-working-tree (rev)
  "Show changes between the current working tree and the `HEAD' commit.
With a prefix argument show changes between the working tree and
a commit read from the minibuffer."
  (interactive (and current-prefix-arg
                    (list (magit-read-rev-with-default
                           "Diff working tree and commit"))))
  (magit-diff (or rev "HEAD") t))

;;;###autoload
(defun magit-diff-staged (&optional commit)
  "Show changes between the index and the `HEAD' commit.
With a prefix argument show changes between the index and
a commit read from the minibuffer."
  (interactive (and current-prefix-arg
                    (list (magit-read-rev-with-default
                           "Diff index and commit"))))
  (magit-diff nil nil (cons "--cached" (and commit (list commit)))))

;;;###autoload
(defun magit-diff-unstaged ()
  "Show changes between the working tree and the index."
  (interactive)
  (magit-diff nil))

;;;###autoload
(defun magit-diff-unpushed ()
  "Show unpushed changes."
  (interactive)
  (-if-let (tracked (magit-get-tracked-branch nil t))
      (magit-diff (concat tracked "..."))
    (error "Detached HEAD or upstream unset")))

;;;###autoload
(defun magit-diff-unpulled ()
  "Show unpulled changes."
  (interactive)
  (-if-let (tracked (magit-get-tracked-branch nil t))
      (magit-diff (concat "..." tracked))
    (error "Detached HEAD or upstream unset")))

;;;###autoload
(defun magit-diff-while-committing ()
  (interactive)
  (let* ((toplevel (magit-get-top-dir))
         (diff-buf (magit-mode-get-buffer magit-diff-buffer-name
                                          'magit-diff-mode toplevel))
         (commit-buf (magit-commit-log-buffer)))
    (if commit-buf
        (if (and (or ;; certainly an explicit amend
                     (with-current-buffer commit-buf
                       (member "--amend" magit-refresh-args))
                     ;; most likely an explicit amend
                     (not (magit-anything-staged-p))
                     ;; explicitly toggled from within diff
                     (and (eq (current-buffer) diff-buf)))
                 (or (not diff-buf)
                     (with-current-buffer diff-buf
                       (or ;; default to include last commit
                           (not (equal (magit-get-top-dir) toplevel))
                           ;; toggle to include last commit
                           (not (car magit-refresh-args))))))
            (magit-diff-while-amending)
          (magit-diff-staged))
      (user-error "No commit in progress"))))

(defun magit-diff-while-amending ()
  (magit-diff "HEAD^" nil (list "--cached")))

;;;###autoload
(defun magit-diff-paths (a b)
  "Show changes between any two files on disk."
  (interactive (list (read-file-name "First file: " nil nil t)
                     (read-file-name "Second file: " nil nil t)))
  (magit-diff nil nil (list "--no-index" "--" a b)))

;;;###autoload
(defun magit-diff-stash (stash &optional noselect)
  "Show changes in a stash.
A stash consist of more than just one commit.  This command uses
a special diff range so that the stashed changes appear as if the
actually were a single commit."
  (interactive (list (magit-read-stash "Show stash (number): ")))
  (magit-mode-setup magit-commit-buffer-name
                    (if noselect 'display-buffer 'pop-to-buffer)
                    #'magit-diff-mode
                    #'magit-refresh-diff-buffer
                    (concat stash "^2^.." stash)))

(defun magit-diff-less-context (&optional count)
  "Decrease the context for diff hunks by COUNT."
  (interactive "p")
  (setq magit-diff-options
        (cons (format "-U%i" (max 0 (- (magit-diff-previous-context-lines)
                                       count)))
              magit-diff-options))
  (magit-refresh))

(defun magit-diff-more-context (&optional count)
  "Increase the context for diff hunks by COUNT."
  (interactive "p")
  (setq magit-diff-options
        (cons (format "-U%i" (+ (magit-diff-previous-context-lines) count))
              magit-diff-options))
  (magit-refresh))

(defun magit-diff-default-context ()
  "Reset context for diff hunks to the default size."
  (interactive)
  (magit-diff-previous-context-lines)
  (magit-refresh))

(defun magit-diff-previous-context-lines ()
  (--if-let (cl-find "^-U\\([0-9]+\\)$" magit-diff-options
                     :test 'string-match)
      (progn (setq magit-diff-options (delete it magit-diff-options))
             (string-to-number (match-string 1 it)))
    3))

(defun magit-refresh-diff-buffer (range &optional working args)
  (magit-git-insert-section
      (diffbuf (cond (working
                      (format "Changes from %s to working tree" range))
                     ((not range)
                      (if (member "--cached" args)
                          "Staged changes"
                        "Unstaged changes"))
                     (t
                      (format "Changes in %s" range))))
      #'magit-wash-diffs
    "diff" (and magit-show-diffstat "--patch-with-stat")
    range args magit-diff-options "--"))

(defun magit-diff-auto-show-p (op)
  (if (eq (car magit-diff-auto-show) 'not)
      (not (memq op (cdr magit-diff-auto-show)))
    (memq op magit-diff-auto-show)))

(defun magit-select-diff-algorithm (&optional noop1 noop2)
  (magit-read-char-case nil t
    (?d "[d]efault/myers" "default")
    (?m "[m]inimal"       "minimal")
    (?p "[p]atience"      "patience")
    (?h "[h]istogram"     "histogram")))

;;;;; Diff Washing

(defconst magit-diff-statline-re
  (concat "^ ?"
          "\\(.*\\)"     ; file
          "\\( +| +\\)"  ; separator
          "\\([0-9]+\\|Bin\\(?: +[0-9]+ -> [0-9]+ bytes\\)?$\\) ?"
          "\\(\\+*\\)"   ; add
          "\\(-*\\)$"))  ; del

(defvar magit-current-diff-range nil
  "Used internally when setting up magit diff sections.")

(defvar-local magit-diffstat-cached-sections nil)
(put 'magit-diffstat-cached-sections 'permanent-local t)

(defun magit-wash-diffs ()
  (magit-wash-diffstats)
  (when (re-search-forward "^diff" nil t)
    (goto-char (line-beginning-position))
    (magit-wash-sequence #'magit-wash-diff))
  (goto-char (point-max))
  (magit-xref-insert-buttons))

(defun magit-wash-diffstats ()
  (let ((beg (point)))
    (when (re-search-forward "^ ?\\([0-9]+ +files? change[^\n]*\n\\)" nil t)
      (let ((heading (match-string-no-properties 1)))
        (delete-region (match-beginning 0) (match-end 0))
        (goto-char beg)
        (magit-with-section (section diffstats 'diffstats heading)
          (magit-wash-sequence #'magit-wash-diffstat)))
      (setq magit-diffstat-cached-sections
            (nreverse magit-diffstat-cached-sections)))))

(defun magit-wash-diffstat ()
  (when (looking-at magit-diff-statline-re)
    (magit-bind-match-strings (file sep cnt add del)
      (delete-region (point) (1+ (line-end-position)))
      (magit-with-section (section diffstat 'diffstat)
        (insert " " file sep cnt " ")
        (when add (insert (propertize add 'face 'magit-diff-add)))
        (when del (insert (propertize del 'face 'magit-diff-del)))
        (insert "\n")
        (push section magit-diffstat-cached-sections)))))

(defun magit-wash-diff ()
  (magit-with-section (section diff (buffer-substring-no-properties
                                     (line-beginning-position)
                                     (line-end-position)))
    (setq section (magit-wash-diff-section section))))

(defun magit-wash-diff-section (section)
  (cond ((re-search-forward "^\\* Unmerged path \\(.*\\)" nil t)
         (forward-line 0)
         (let ((file (magit-decode-git-path (match-string-no-properties 1))))
           (delete-region (point) (line-end-position))
           (insert "\tUnmerged " file "\n")
           (setf (magit-section-diff-status section) 'unmerged)
           (setf (magit-section-info section) file)
           section))
        ((re-search-forward "^diff" nil t)
         (forward-line 0)
         (let ((file (cond
                      ((looking-at "^diff --git \\(\".*\"\\) \\(\".*\"\\)$")
                       (substring (magit-decode-git-path
                                   (match-string-no-properties 2)) 2))
                      ((looking-at "^diff --git ./\\(.*\\) ./\\(.*\\)$")
                       (match-string-no-properties 2))
                      ((looking-at "^diff --cc +\\(.*\\)$")
                       (match-string-no-properties 1))))
               (end (save-excursion
                      (forward-line) ;; skip over "diff" line
                      (if (re-search-forward "^diff\\|^@@" nil t)
                          (goto-char (match-beginning 0))
                        (goto-char (point-max)))
                      (point-marker))))
           (when magit-diffstat-cached-sections
             (setf (magit-section-info (pop magit-diffstat-cached-sections))
                   file))
           (let  ((status (cond
                           ((looking-at "^diff --cc")
                            'unmerged)
                           ((save-excursion
                              (re-search-forward "^new file" end t))
                            'new)
                           ((save-excursion
                              (re-search-forward "^deleted" end t))
                            (setf (magit-section-hidden section) t)
                            'deleted)
                           ((save-excursion
                              (re-search-forward "^rename" end t))
                            'renamed)
                           (t
                            'modified)))
                  (file2 (cond
                          ((save-excursion
                             (re-search-forward "^rename from \\(.*\\)"
                                                    end t))
                           (match-string-no-properties 1)))))
             (setf (magit-section-diff-status section) status)
             (setf (magit-section-info        section) file)
             (setf (magit-section-diff-file2  section) (or file2 file))
             (setf (magit-section-diff-range  section) magit-current-diff-range)
             (magit-insert-diff-title status file file2)
             (when (re-search-forward
                    "\\(--- \\(.*\\)\n\\+\\+\\+ \\(.*\\)\n\\)" nil t)
               (magit-put-face-property (match-beginning 1) (match-end 1)
                                        'magit-diff-hunk-header)
               (magit-put-face-property (match-beginning 2) (match-end 2)
                                        'magit-diff-hunk-header)
               (magit-put-face-property (match-beginning 3) (match-end 3)
                                        'magit-diff-hunk-header))
             (goto-char end)
             (magit-wash-sequence #'magit-wash-hunk)))
         section)))

(defun magit-insert-diff-title (status file file2)
  (insert (format "\t%-10s " (capitalize (symbol-name status)))
          file
          (if (eq status 'renamed) (format "   (from %s)" file2) "")
          "\n"))

(defun magit-wash-hunk ()
  (when (looking-at "^@@\\(@\\)?.+")
    (let ((merging (match-beginning 1)))
      (magit-with-section (section hunk (match-string 0))
        (magit-put-face-property (point) (line-end-position)
                                 'magit-diff-hunk-header)
        (forward-line)
        (while (not (or (eobp) (looking-at "^diff\\|^@@")))
          (magit-put-face-property
           (point) (line-end-position)
           (cond
            ((looking-at "^\\+\\+<<<<<<<") 'magit-diff-merge-current)
            ((looking-at "^\\+\\+=======") 'magit-diff-merge-separator)
            ((looking-at "^\\+\\+|||||||") 'magit-diff-merge-diff3-separator)
            ((looking-at "^\\+\\+>>>>>>>") 'magit-diff-merge-proposed)
            ((looking-at (if merging  "^\\(\\+\\| \\+\\)" "^\\+"))
             (magit-diff-highlight-whitespace merging)
             'magit-diff-add)
            ((looking-at (if merging  "^\\(-\\| \\-\\)" "^-"))
             (magit-diff-highlight-whitespace merging)
             'magit-diff-del)
            (t
             'magit-diff-none)))
            (forward-line))
        (when (eq magit-diff-refine-hunk 'all)
          (magit-diff-refine-hunk section))))
    t))

(defun magit-diff-highlight-whitespace (merging)
  (when (and magit-highlight-whitespace
             (or (derived-mode-p 'magit-status-mode)
                 (not (eq magit-highlight-whitespace 'status))))
    (let ((prefix (if merging "^[-\\+\s]\\{2\\}" "^[-\\+]"))
          (indent
           (if (local-variable-p 'magit-highlight-indentation)
               magit-highlight-indentation
             (setq-local
              magit-highlight-indentation
              (cdr (cl-find-if (lambda (pair)
                                 (string-match-p (car pair) default-directory))
                               (default-value magit-highlight-indentation)
                               :from-end t))))))
      (when (and magit-highlight-trailing-whitespace
                 (looking-at (concat prefix ".*\\([ \t]+\\)$")))
        (magit-put-face-property (match-beginning 1) (match-end 1)
                                 'magit-whitespace-warning-face))
      (when (or (and (eq indent 'tabs)
                     (looking-at (concat prefix "\\( *\t[ \t]*\\)")))
                (and (integerp indent)
                     (looking-at (format "%s\\([ \t]* \\{%s,\\}[ \t]*\\)"
                                         prefix indent))))
        (magit-put-face-property (match-beginning 1) (match-end 1)
                                 'magit-whitespace-warning-face)))))

;;;;; Diff Mode Commands

(defun magit-diff-toggle-refine-hunk (&optional other)
  "Turn diff-hunk refining on or off.

If hunk refining is currently on, then hunk refining is turned off.
If hunk refining is off, then hunk refining is turned on, in
`selected' mode (only the currently selected hunk is refined).

With a prefix argument, the \"third choice\" is used instead:
If hunk refining is currently on, then refining is kept on, but
the refining mode (`selected' or `all') is switched.
If hunk refining is off, then hunk refining is turned on, in
`all' mode (all hunks refined).

Customize variable `magit-diff-refine-hunk' to change the default mode."
  (interactive "P")
  (let ((hunk (and magit-highlighted-section
                   (eq (magit-section-type magit-highlighted-section) 'hunk)
                   magit-highlighted-section))
        (old magit-diff-refine-hunk))
    (setq-local magit-diff-refine-hunk
                (if other
                    (if (eq old 'all) t 'all)
                  (not old)))
    (cond ((or (eq old 'all)
               (eq magit-diff-refine-hunk 'all))
           (magit-refresh))
          ((not hunk))
          (magit-diff-refine-hunk
           (magit-diff-refine-hunk hunk))
          (t
           (magit-diff-unrefine-hunk hunk)))
    (message "magit-diff-refine-hunk: %s" magit-diff-refine-hunk)))

(defun magit-diff-refine-hunk (hunk)
  (save-excursion
    (goto-char (magit-section-beginning hunk))
    ;; `diff-refine-hunk' does not handle combined diffs.
    (unless (looking-at "@@@")
      (diff-refine-hunk))))

(defun magit-diff-unrefine-hunk (hunk)
  (remove-overlays (magit-section-beginning hunk)
                   (magit-section-end hunk)
                   'diff-mode 'fine))

;;;; Wazzup Mode

(define-derived-mode magit-wazzup-mode magit-mode "Magit Wazzup"
  "Mode for looking at git commits not merged into current HEAD.

\\<magit-wazzup-mode-map>Type `\\[magit-toggle-section]` to show or hide \
section, `\\[magit-visit-item]` to visit an item \
`\\[magit-show-item-or-scroll-up]` to show it.
Type `\\[magit-diff-working-tree]` to display change with your working tree, \
and `\\[magit-diff]` to display change
between any two commit.
Type `\\[magit-cherry-pick-item]` to cherry-pick a commit, and \
`\\[magit-apply-item]` to apply its change to your
working tree, without committing, and `\\[magit-merge-popup]` \
to merge those change.
Type `\\[magit-refresh]` to refresh current buffer.

More information can be found in Info node `(magit)Wazzup'

\\{magit-wazzup-mode-map}"
  :group 'magit)

(defvar magit-wazzup-buffer-name "*magit-wazzup*"
  "Name of buffer used to display commits not merged into current HEAD.")

;;;###autoload
(defun magit-wazzup (branch)
  "Show a list of branches in a dedicated buffer.
Unlike in the buffer created by `magit-branch-manager' each
branch can be expanded to show a list of commits not merged
into the selected branch."
  (interactive
   (let ((branch (magit-get-current-branch)))
     (list (if current-prefix-arg
               (magit-read-rev "Wazzup branch" branch)
             branch))))
  (magit-mode-setup magit-wazzup-buffer-name nil
                    #'magit-wazzup-mode
                    #'magit-refresh-wazzup-buffer branch))

(defun magit-refresh-wazzup-buffer (head)
  (magit-with-section (section wazzupbuf 'wazzupbuf nil t)
    (run-hooks 'magit-wazzup-sections-hook)))

(defun magit-insert-wazzup-head-line ()
  (magit-insert-line-section (line)
    (concat "Head: "
            (propertize (car magit-refresh-args) 'face 'magit-branch) " "
            (abbreviate-file-name default-directory))))

(defun magit-insert-wazzup-branches ()
  (dolist (upstream (magit-git-lines "show-ref"))
    (setq  upstream (cadr (split-string upstream " ")))
    (when (and (not (string-match-p "HEAD$" upstream))
               (string-match-p "^refs/\\(heads\\|remotes\\)/" upstream))
      (magit-insert-wazzup-commits upstream (car magit-refresh-args)))))

(defun magit-insert-wazzup-commits (upstream head)
  (let ((count (string-to-number
                (magit-git-string "rev-list" "--count" "--right-only"
                                  (concat head "..." upstream)))))
    (when (> count 0)
      (magit-with-section
          (section wazzup upstream
                   (format "%3s %s\n" count (magit-format-ref-label upstream))
                   nil t)
        (cond
         ((magit-section-hidden section)
          (setf (magit-section-hidden section) t)
          (setf (magit-section-needs-refresh-on-show section) t))
         (t
          (let ((beg (point)))
            (magit-git-insert "cherry" "-v" "--abbrev" head upstream)
            (save-restriction
              (narrow-to-region beg (point))
              (goto-char (point-min))
              (magit-wash-log 'cherry)))))))))

;;;; Branch Manager Mode

(define-derived-mode magit-branch-manager-mode magit-mode "Magit Branch"
  "Mode for looking at git branches.

\\<magit-branch-manager-mode-map>Type `\\[magit-visit-item]` to checkout a branch, `\\[magit-reset-head]' to reset current branch,
you can also merge the branch with `\\[magit-merge-popup]`

Type `\\[magit-discard-item]' to delete a branch, or `\\[universal-argument] \\[magit-discard-item]' to force the deletion.
Type `\\[magit-rename-item]' to Rename a branch.

More information can be found in Info node `(magit)The branch list'

\\{magit-branch-manager-mode-map}
Unless shadowed by the mode specific bindings above, bindings
from the parent keymap `magit-mode-map' are also available.")

(defvar magit-branches-buffer-name "*magit-branches*"
  "Name of buffer used to display and manage branches.")

;;;###autoload
(defun magit-branch-manager ()
  "Show a list of branches in a dedicated buffer."
  (interactive)
  (if (magit-get-top-dir) ; Kludge for #1215
      (magit-mode-setup magit-branches-buffer-name nil
                        #'magit-branch-manager-mode
                        #'magit-refresh-branch-manager)
    (user-error "There is no Git repository here")))

(defun magit-refresh-branch-manager ()
  (magit-git-insert-section (branchbuf nil)
      #'magit-wash-branches
    "branch" "-vva" magit-current-popup-args))

(defun magit-rename-item ()
  "Rename the item at point."
  (interactive)
  (magit-section-action rename ()
    (branch (call-interactively 'magit-branch-rename))
    (remote (call-interactively 'magit-remote-rename))))

(defconst magit-wash-branch-line-re
  (concat "^\\([ *] \\)"                 ; 1: current branch marker
          "\\(.+?\\) +"                  ; 2: branch name
          "\\(?:"
          "\\([0-9a-fA-F]+\\)"           ; 3: sha1
          " "
          "\\(?:\\["
          "\\([^:\n]+?\\)"               ; 4: tracking
          "\\(?:: \\)?"
          "\\(?:ahead \\([0-9]+\\)\\)?"  ; 5: ahead
          "\\(?:, \\)?"
          "\\(?:behind \\([0-9]+\\)\\)?" ; 6: behind
          "\\] \\)?"
          "\\(?:.*\\)"                   ; message
          "\\|"                          ; or
          "-> "                          ; the pointer to
          "\\(.+\\)"                     ; 7: a ref
          "\\)\n"))

(defun magit-wash-branch-line (&optional remote-name)
  (when (looking-at magit-wash-branch-line-re)
  ;; ^ Kludge for #1162.  v Don't reindent for now.
  (let* ((marker      (match-string 1))
         (branch      (match-string 2))
         (sha1        (match-string 3))
         (tracking    (match-string 4))
         (ahead       (match-string 5))
         (behind      (match-string 6))
         (other-ref   (match-string 7))
         (branch-face (and (equal marker "* ") 'magit-branch)))
    (delete-region (point) (line-beginning-position 2))
    (magit-with-section (section branch branch)
      (insert (propertize (or sha1 (make-string 7 ? ))
                          'face 'magit-log-sha1)
              " " marker
              (propertize (if (string-match-p "^remotes/" branch)
                              (substring branch 8)
                            branch)
                          'face branch-face))
       (when other-ref
         (insert " -> " (substring other-ref (+ 1 (length remote-name)))))
       (when (and tracking
                  (equal (magit-get-tracked-branch branch t)
                         (concat "refs/remotes/" tracking)))
         (insert " [")
         ;; getting rid of the tracking branch name if it is
         ;; the same as the branch name
         (let* ((remote (magit-get "branch" branch "remote"))
                (merge  (substring tracking (+ 1 (length remote)))))
           (insert (propertize (if (string= branch merge)
                                   (concat "@ " remote)
                                 (concat merge " @ " remote))
                               'face 'magit-log-head-label-remote)))
         (when (or ahead behind)
           (insert ":")
           (and ahead (insert "ahead " (propertize ahead 'face branch-face)))
           (and ahead behind (insert ", "))
           (and behind (insert "behind "
                               (propertize behind 'face
                                           'magit-log-head-label-remote))))
         (insert "]"))
       (insert "\n")))))

(defun magit-wash-remote-branches-group (group)
  (let* ((remote (car group))
         (url (magit-get "remote" remote "url"))
         (push-url (magit-get "remote" remote "pushurl"))
         (urls (concat url (and push-url (concat ", " push-url))))
         (marker (cadr group)))
    (magit-with-section
        (section remote remote (format "%s (%s):" remote urls) t)
      (magit-wash-branches-between-point-and-marker marker remote)
      (insert "\n"))))

(defun magit-wash-branches-between-point-and-marker (marker &optional remote-name)
  (save-restriction
    (narrow-to-region (point) marker)
    (magit-wash-sequence
     (apply-partially 'magit-wash-branch-line remote-name))))

(defun magit-wash-branches ()
  ;; get the names of the remotes
  (let* ((remotes (magit-git-lines "remote"))
         ;; get the location of remotes in the buffer
         (markers
          (append (mapcar (lambda (remote)
                            (save-excursion
                              (when (re-search-forward
                                     (concat "^  remotes/" remote) nil t)
                                (beginning-of-line)
                                (point-marker))))
                          remotes)
                  (list (save-excursion
                          (goto-char (point-max))
                          (point-marker)))))
         ;; list of remote elements to display in the buffer
         (remote-groups
          (cl-loop for remote in remotes
                   for end-markers on (cdr markers)
                   for marker = (cl-loop for x in end-markers thereis x)
                   collect (list remote marker))))
    ;; actual displaying of information
    (magit-with-section (section local "." "Local:" t)
      (magit-wash-branches-between-point-and-marker
       (cl-loop for x in markers thereis x))
      (insert "\n"))
    (mapc 'magit-wash-remote-branches-group remote-groups)
    ;; make sure markers point to nil so that they can be garbage collected
    (mapc (lambda (marker)
            (when marker
             (set-marker marker nil)))
          markers)))

;;; Miscellaneous
;;;; Miscellaneous Commands

(defun magit-copy-item-as-kill ()
  "Copy sha1 of commit at point into kill ring."
  (interactive)
  (magit-section-action copy (info)
    (commit (kill-new info)
            (message "%s" info))))

(defun magit-ignore-item (edit &optional local)
  "Ignore the item at point.
With a prefix argument edit the ignore string."
  (interactive "P")
  (magit-section-action ignore (info)
    ([file untracked]
     (magit-ignore-file (concat "/" info) edit local)
     (magit-refresh))
    (diff
     (when (yes-or-no-p (format "%s is tracked.  Untrack and ignore? " info))
       (magit-ignore-file (concat "/" info) edit local)
       (magit-run-git "rm" "--cached" info)))))

(defun magit-ignore-item-locally (edit)
  "Ignore the item at point locally only.
With a prefix argument edit the ignore string."
  (interactive "P")
  (magit-ignore-item edit t))

(defun magit-ignore-file (file &optional edit local)
  "Add FILE to the list of files to ignore.
If EDIT is non-nil, prompt the user for the string to be ignored
instead of using FILE.  The changes are written to .gitignore
except if LOCAL is non-nil in which case they are written to
.git/info/exclude."
  (let* ((local-ignore-dir (magit-git-dir "info/"))
         (ignore-file (if local
                          (concat local-ignore-dir "exclude")
                        ".gitignore")))
    (when edit
      (setq file (magit-ignore-edit-string file)))
    (when (and local (not (file-exists-p local-ignore-dir)))
      (make-directory local-ignore-dir t))
    (with-temp-buffer
      (when (file-exists-p ignore-file)
        (insert-file-contents ignore-file))
      (goto-char (point-max))
      (unless (bolp)
        (insert "\n"))
      (insert file "\n")
      (write-region nil nil ignore-file))))

(defun magit-ignore-edit-string (file)
  "Prompt the user for the string to be ignored.
A list of predefined values with wildcards is derived from the
filename FILE."
  (let* ((extension (concat "*." (file-name-extension file)))
         (extension-in-dir (concat (file-name-directory file) extension))
         (filename (file-name-nondirectory file))
         (completions (list extension extension-in-dir filename file)))
    (magit-completing-read "File/pattern to ignore"
                           completions nil nil nil nil file)))

;;;; ChangeLog

;;;###autoload
(defun magit-add-change-log-entry (&optional whoami file-name other-window)
  "Find change log file and add date entry and item for current change.
This differs from `add-change-log-entry' (which see) in that
it acts on the current hunk in a Magit buffer instead of on
a position in a file-visiting buffer."
  (interactive (list current-prefix-arg
                     (prompt-for-change-log-name)))
  (let (buf pos)
    (save-window-excursion
      (magit-visit-item)
      (setq buf (current-buffer)
            pos (point)))
    (save-excursion
      (with-current-buffer buf
        (goto-char pos)
        (add-change-log-entry whoami file-name other-window)))))

;;;###autoload
(defun magit-add-change-log-entry-other-window (&optional whoami file-name)
  "Find change log file in other window and add entry and item.
This differs from `add-change-log-entry-other-window' (which see)
in that it acts on the current hunk in a Magit buffer instead of
on a position in a file-visiting buffer."
  (interactive (and current-prefix-arg
                    (list current-prefix-arg
                          (prompt-for-change-log-name))))
  (magit-add-change-log-entry whoami file-name t))

;;;; Read Repository

(defun magit-read-top-dir (dir)
  "Ask the user for a Git repository.
The choices offered by auto-completion will be the repositories
under `magit-repo-dirs'.  If `magit-repo-dirs' is nil or DIR is
non-nil, then autocompletion will offer directory names."
  (if (and (not dir) magit-repo-dirs)
      (let* ((repos (magit-list-repos-uniquify
                     (--map (cons (file-name-nondirectory it) it)
                            (magit-list-repos))))
             (reply (magit-completing-read "Git repository" repos)))
        (file-name-as-directory
         (or (cdr (assoc reply repos))
             (if (file-directory-p reply)
                 (expand-file-name reply)
               (user-error "Not a repository or a directory: %s" reply)))))
    (file-name-as-directory
     (read-directory-name "Git repository: "
                          (or (magit-get-top-dir) default-directory)))))

(defun magit-list-repos ()
  (--mapcat (magit-list-repos* it magit-repo-dirs-depth) magit-repo-dirs))

(defun magit-list-repos* (directory depth)
  (cond ((file-exists-p (expand-file-name ".git" directory))
         (list directory))
        ((> depth 0)
         (cl-loop for file in (directory-files directory t "^[^.]" t)
                  when (file-directory-p file)
                  append (magit-list-repos* file (1- depth))))))

(defun magit-list-repos-uniquify (alist)
  (let (result (dict (make-hash-table :test 'equal)))
    (dolist (a (delete-dups alist))
      (puthash (car a) (cons (cdr a) (gethash (car a) dict)) dict))
    (maphash
     (lambda (key value)
       (if (= (length value) 1)
           (push (cons key (car value)) result)
         (setq result
               (append result
                       (magit-list-repos-uniquify
                        (mapcar
                         (lambda (elt)
                           (cons (concat key "\\"
                                         (file-name-nondirectory
                                          (directory-file-name
                                           (substring elt 0 (- (length key))))))
                                 elt))
                         value))))))
     dict)
    result))

;;;; Wip Minor Mode

;;;###autoload
(define-minor-mode magit-wip-save-mode
  "On each save, also commit to a work-in-progress ref.

After saving the buffer this mode also commits the changes to
the work-in-progress ref for the current branch.  Use option
`magit-wip-ref-format' to configure what refname is used.

While this mode can be activated manually it is better to do
so using either

  git config --add magit.extension wip-save

to activate it in individual repositories or

  git config --global --add magit.extension wip-save

to activate it in all repositories.  These settings only take
effect after _also_ turning on `global-magit-wip-save-mode'."
  :lighter magit-wip-save-mode-lighter
  (if magit-wip-save-mode
      (if (and (buffer-file-name)
               (magit-inside-worktree-p))
          (add-hook 'after-save-hook 'magit-wip-save t t)
        (setq magit-wip-save-mode nil)
        (user-error "Need a repository and a file"))
    (remove-hook 'after-save-hook 'magit-wip-save t)))

;;;###autoload
(define-globalized-minor-mode global-magit-wip-save-mode
  magit-wip-save-mode turn-on-magit-wip-save
  :group 'magit-wip)

(defun turn-on-magit-wip-save ()
  "Conditionally turn on Magit-Wip-Save mode.

If the current buffer visits a file tracked in a Git repository,
then turn on `magit-wip-save-mode' provided the `wip-save' Magit
extension has been enabled in that repository."
  (when (and (buffer-file-name)
             (magit-inside-worktree-p)
             (magit-git-success "ls-files" "--error-unmatch"
                                (buffer-file-name))
             (member "wip-save" (magit-get-all "magit.extension")))
    (magit-wip-save-mode 1)))

(defun magit-wip-save (&optional filename wipref)
  "Commit changes to FILENAME in work-in-progress ref WIPREF.
If optional FILENAME is nil or undefined use `buffer-file-name'.
If optional WIPREF is nil or undefined use a ref in accordance
to the current branch and `magit-wip-ref-format'."
  (let* ((filename (or filename (buffer-file-name)))
         (toplevel (magit-toplevel))
         (blobname (file-relative-name filename toplevel))
         (spec   `((?r . ,blobname)
                   (?a . ,filename)
                   (?t . ,toplevel)))
         (ref    (magit-git-string "symbolic-ref" "HEAD"))
         (wipref (or wipref
                     (format-spec
                      magit-wip-ref-format
                      `((?r . ,(or ref "HEAD"))
                        (?b . ,(if ref (substring ref 11) "HEAD"))))))
         (parent (if (and (magit-rev-parse "--verify" wipref)
                          (equal (magit-git-string "merge-base" wipref ref)
                                 (magit-rev-parse "--verify" ref)))
                     wipref
                   (or ref "HEAD")))
         (tree   (let ((process-environment process-environment)
                       (index-file (make-temp-name "index")))
                   (setenv "GIT_INDEX_FILE" index-file)
                   (magit-call-git "read-tree" parent)
                   (magit-call-git "add" filename)
                   (prog1 (magit-git-string "write-tree")
                     (delete-file index-file)))))
    (when (magit-git-failure "diff-tree" "--exit-code" tree parent)
      (magit-reflog-enable wipref)
      (magit-run-git "update-ref" wipref
                     "-m" (concat "magit-wip-save: " blobname)
                     (magit-git-string
                      "commit-tree" tree "-p" parent
                      "-m" (format-spec magit-wip-commit-message spec)))
      (when magit-wip-save-message
        (message (format-spec magit-wip-save-message spec))))))

;;;; Maintenance Tools

(defun magit-describe-item ()
  "Show information about the section at point.
This command is intended for debugging purposes."
  (interactive)
  (let* ((s (magit-current-section))
         (b (magit-section-beginning s))
         (c (magit-section-content-beginning s))
         (e (magit-section-end s)))
    (message "Section: %S %S [%s (%s) - %s (%s) - %s (%s)]"
             (magit-section-context-type s)
             (magit-section-info s)
             (marker-position b) (marker-insertion-type b)
             (marker-position c) (marker-insertion-type c)
             (marker-position e) (marker-insertion-type e))))

;;; magit.el ends soon

(defconst magit-font-lock-keywords
  (eval-when-compile
    `((,(concat "(\\(" (regexp-opt
                        '("magit-define-section-jumper"
                          "magit-define-popup"))
                "\\)\\_>[ \t'\(]*\\(\\sw+\\|\\s_\\)?")
       (1 font-lock-keyword-face)
       (2 font-lock-function-name-face nil t))
      (,(concat "(" (regexp-opt
                     '("magit-with-section"
                       "magit-cmd-insert-section"
                       "magit-git-insert-section"
                       "magit-insert-line-section"
                       "magit-section-action"
                       "magit-section-case"
                       "magit-bind-match-strings"
                       "magit-with-blob"
                       "magit-tests--with-temp-dir"
                       "magit-tests--with-temp-repo"
                       "magit-tests--with-temp-clone") t)
                "\\_>")
       . 1))))

(font-lock-add-keywords 'emacs-lisp-mode magit-font-lock-keywords)

(defvar magit-version 'undefined
  "The version of Magit that you're using.
Use the function by the same name instead of this variable.")

(defun magit-version (&optional noerror)
  "The version of Magit that you're using.\n\n\(fn)"
  (interactive)
  (let ((toplib (or load-file-name buffer-file-name)))
    (unless (and toplib
                 (equal (file-name-nondirectory toplib) "magit.el"))
      (setq toplib (locate-library "magit.el")))
    (when toplib
      (let* ((dir (file-name-directory toplib))
             (static (expand-file-name "magit-version.el" dir))
             (gitdir (expand-file-name ".git" dir)))
        (cond ((file-exists-p gitdir)
               (setq magit-version
                     (let ((default-directory dir))
                       (magit-git-string "describe" "--tags" "--dirty")))
               (ignore-errors (delete-file static)))
              ((file-exists-p static)
               (load-file static))
              ((featurep 'package)
               (setq magit-version
                     (or (ignore-errors ; < 24.3.50
                           (package-version-join
                            (package-desc-vers
                             (cdr (assq 'magit package-alist)))))
                         (ignore-errors ; >= 24.3.50
                           (package-version-join
                            (package-desc-version
                             (cadr (assq 'magit package-alist)))))))))))
    (if (stringp magit-version)
        (when (called-interactively-p 'any)
          (message "magit-%s" magit-version))
      (if noerror
          (progn (setq magit-version 'error)
                 (message "Cannot determine Magit's version"))
        (error "Cannot determine Magit's version")))
    magit-version))

(cl-eval-when (load eval) (magit-version t))

(provide 'magit)

(require 'magit-extras)

;; Local Variables:
;; indent-tabs-mode: nil
;; End:
;;; magit.el ends here<|MERGE_RESOLUTION|>--- conflicted
+++ resolved
@@ -3898,212 +3898,7 @@
 
 ;;; (misplaced)
 ;;;; Hunk Refinement
-
-<<<<<<< HEAD
-;;;; Diff Washing
-;;;;; Diff Washing
-
-(defun magit-wash-diffs ()
-  (magit-wash-diffstats)
-  (and (re-search-forward "^diff" nil t)
-       (goto-char (line-beginning-position)))
-  (magit-wash-sequence #'magit-wash-diff)
-  (goto-char (point-max))
-  (magit-xref-insert-buttons))
-
-(defun magit-wash-diff ()
-  (magit-with-section (section diff (buffer-substring-no-properties
-                                     (line-beginning-position)
-                                     (line-end-position)))
-    (setq section (magit-wash-diff-section section))))
-
-(defvar-local magit-diffstat-cached-sections nil)
-(put 'magit-diffstat-cached-sections 'permanent-local t)
-
-(defun magit-wash-diffstats ()
-  (let ((beg (point)))
-    (when (re-search-forward "^ ?\\([0-9]+ +files? change[^\n]*\n\\)" nil t)
-      (let ((heading (match-string-no-properties 1)))
-        (delete-region (match-beginning 0) (match-end 0))
-        (goto-char beg)
-        (magit-with-section (section diffstats 'diffstats heading)
-          (magit-wash-sequence #'magit-wash-diffstat)))
-      (setq magit-diffstat-cached-sections
-            (nreverse magit-diffstat-cached-sections)))))
-
-(defun magit-wash-diffstat ()
-  (when (looking-at
-         (concat
-          "^ ?\\(.*\\)"  ; file
-          "\\( +| +\\)"  ; separator
-          "\\([0-9]+\\|Bin\\(?: +[0-9]+ -> [0-9]+ bytes\\)?$\\)" ; cnt
-          " ?"
-          "\\(\\+*\\)"   ; add
-          "\\(-*\\)"     ; del
-          "$"))
-    (magit-bind-match-strings (file sep cnt add del)
-      (delete-region (point) (1+ (line-end-position)))
-      (magit-with-section (section diffstat 'diffstat)
-        (insert " " file sep cnt " ")
-        (when add (insert (propertize add 'face 'magit-diff-add)))
-        (when del (insert (propertize del 'face 'magit-diff-del)))
-        (insert "\n")
-        (push section magit-diffstat-cached-sections)))))
-
-(defun magit-wash-diffstats-postwork (file)
-  (when magit-diffstat-cached-sections
-    (setf (magit-section-info (pop magit-diffstat-cached-sections)) file)))
-
-(defun magit-insert-diff-title (status file file2)
-  (insert (format "\t%-10s " (capitalize (symbol-name status)))
-          file
-          (if (eq status 'renamed) (format "   (from %s)" file2) "")
-          "\n"))
-
-(defun magit-wash-typechange-section (section file)
-  (setf (magit-section-info section) (list 'typechange file))
-  (let ((first-start (point-marker))
-        (second-start (progn (forward-line 1)
-                             (re-search-forward "^diff")
-                             (beginning-of-line)
-                             (point-marker))))
-    (save-restriction
-      (narrow-to-region first-start second-start)
-      (goto-char (point-min))
-      (magit-with-section (section diff file)
-        (magit-wash-diff-section section)))
-    (save-restriction
-      (narrow-to-region second-start (point-max))
-      (goto-char (point-min))
-      (magit-with-section (section diff file)
-        (magit-wash-diff-section section)))))
-
-(defun magit-wash-diff-section (section)
-  (cond ((re-search-forward "^\\* Unmerged path \\(.*\\)" nil t)
-         (forward-line 0)
-         (let ((file (magit-decode-git-path (match-string-no-properties 1))))
-           (delete-region (point) (line-end-position))
-           (insert "\tUnmerged " file "\n")
-           (setf (magit-section-diff-status section) 'unmerged)
-           (setf (magit-section-info section) file)
-           section))
-        ((re-search-forward "^diff" nil t)
-         (forward-line 0)
-         (let ((file (magit-diff-line-file))
-               (end (save-excursion
-                      (forward-line) ;; skip over "diff" line
-                      (if (re-search-forward "^diff\\|^@@" nil t)
-                          (goto-char (match-beginning 0))
-                        (goto-char (point-max)))
-                      (point-marker))))
-           (magit-wash-diffstats-postwork file)
-
-           (let  ((status (cond
-                           ((looking-at "^diff --cc")
-                            'unmerged)
-                           ((save-excursion
-                              (re-search-forward "^new file" end t))
-                            'new)
-                           ((save-excursion
-                              (re-search-forward "^deleted" end t))
-                            (setf (magit-section-hidden section) t)
-                            'deleted)
-                           ((save-excursion
-                              (re-search-forward "^rename" end t))
-                            'renamed)
-                           (t
-                            'modified)))
-                  (file2 (cond
-                          ((save-excursion
-                             (re-search-forward "^rename from \\(.*\\)"
-                                                    end t))
-                           (match-string-no-properties 1)))))
-             (setf (magit-section-diff-status section) status)
-             (setf (magit-section-info        section) file)
-             (setf (magit-section-diff-file2  section) (or file2 file))
-             (magit-insert-diff-title status file file2)
-             (when (re-search-forward
-                    "\\(--- \\(.*\\)\n\\+\\+\\+ \\(.*\\)\n\\)" nil t)
-               (magit-put-face-property (match-beginning 1) (match-end 1)
-                                        'magit-diff-hunk-header)
-               (magit-put-face-property (match-beginning 2) (match-end 2)
-                                        'magit-diff-hunk-header)
-               (magit-put-face-property (match-beginning 3) (match-end 3)
-                                        'magit-diff-hunk-header))
-             (goto-char end)
-             (magit-wash-sequence #'magit-wash-hunk)))
-         section)))
-
-(defun magit-diff-line-file ()
-  (cond ((looking-at "^diff --git \\(\".*\"\\) \\(\".*\"\\)$")
-         (substring (magit-decode-git-path (match-string-no-properties 2)) 2))
-        ((looking-at "^diff --git ./\\(.*\\) ./\\(.*\\)$")
-         (match-string-no-properties 2))
-        ((looking-at "^diff --cc +\\(.*\\)$")
-         (match-string-no-properties 1))
-        (t
-         nil)))
-
-;;;;; Hunk Washing
-
-(defun magit-wash-hunk ()
-  (when (looking-at "^@@\\(@\\)?.+")
-    (let ((merging (match-beginning 1)))
-      (magit-with-section (section hunk (match-string 0))
-        (magit-put-face-property (point) (line-end-position)
-                                 'magit-diff-hunk-header)
-        (forward-line)
-        (while (not (or (eobp) (looking-at "^diff\\|^@@")))
-          (magit-put-face-property
-           (point) (line-end-position)
-           (cond
-            ((looking-at "^\\+\\+<<<<<<<") 'magit-diff-merge-current)
-            ((looking-at "^\\+\\+=======") 'magit-diff-merge-separator)
-            ((looking-at "^\\+\\+|||||||") 'magit-diff-merge-diff3-separator)
-            ((looking-at "^\\+\\+>>>>>>>") 'magit-diff-merge-proposed)
-            ((looking-at (if merging  "^\\(\\+\\| \\+\\)" "^\\+"))
-             (magit-highlight-line-whitespace merging)
-             'magit-diff-add)
-            ((looking-at (if merging  "^\\(-\\| \\-\\)" "^-"))
-             (magit-highlight-line-whitespace merging)
-             'magit-diff-del)
-            (t
-             'magit-diff-none)))
-            (forward-line))
-        (when (eq magit-diff-refine-hunk 'all)
-          (magit-diff-refine-hunk section))))
-    t))
-
-(defun magit-highlight-line-whitespace (merging)
-  (when (and magit-highlight-whitespace
-             (or (derived-mode-p 'magit-status-mode)
-                 (not (eq magit-highlight-whitespace 'status))))
-    (let ((prefix (if merging "^[-\\+\s]\\{2\\}" "^[-\\+]"))
-          (indent
-           (if (local-variable-p 'magit-highlight-indentation)
-               magit-highlight-indentation
-             (setq-local
-              magit-highlight-indentation
-              (cdr (cl-find-if (lambda (pair)
-                                 (string-match-p (car pair) default-directory))
-                               (default-value magit-highlight-indentation)
-                               :from-end t))))))
-      (when (and magit-highlight-trailing-whitespace
-                 (looking-at (concat prefix ".*\\([ \t]+\\)$")))
-        (magit-put-face-property (match-beginning 1) (match-end 1)
-                                 'magit-whitespace-warning-face))
-      (when (or (and (eq indent 'tabs)
-                     (looking-at (concat prefix "\\( *\t[ \t]*\\)")))
-                (and (integerp indent)
-                     (looking-at (format "%s\\([ \t]* \\{%s,\\}[ \t]*\\)"
-                                         prefix indent))))
-        (magit-put-face-property (match-beginning 1) (match-end 1)
-                                 'magit-whitespace-warning-face)))))
-
-;;;;; Raw Diff Washing
-=======
 ;;;; Raw Diff Washing
->>>>>>> c8306fed
 
 (defun magit-insert-diff (section file status &optional staged)
   (let ((beg (point)))
@@ -6927,7 +6722,8 @@
 (defvar magit-stash-buffer-name "*magit-stash*"
   "Name of buffer used to display a stash.")
 
-<<<<<<< HEAD
+;;;;; Diff Entry Commands
+
 (magit-define-popup magit-diff-popup
   "Key menu for diffing."
   'magit 'magit-popup-mode 'magit-diff-options
@@ -6951,9 +6747,6 @@
   :max-action-columns 3)
 
 (defvar magit-diff-switch-buffer-function 'pop-to-buffer)
-=======
-;;;;; Diff Entry Commands
->>>>>>> c8306fed
 
 ;;;###autoload
 (defun magit-diff (range &optional working args)
@@ -7119,9 +6912,6 @@
           "\\([0-9]+\\|Bin\\(?: +[0-9]+ -> [0-9]+ bytes\\)?$\\) ?"
           "\\(\\+*\\)"   ; add
           "\\(-*\\)$"))  ; del
-
-(defvar magit-current-diff-range nil
-  "Used internally when setting up magit diff sections.")
 
 (defvar-local magit-diffstat-cached-sections nil)
 (put 'magit-diffstat-cached-sections 'permanent-local t)
@@ -7213,7 +7003,6 @@
              (setf (magit-section-diff-status section) status)
              (setf (magit-section-info        section) file)
              (setf (magit-section-diff-file2  section) (or file2 file))
-             (setf (magit-section-diff-range  section) magit-current-diff-range)
              (magit-insert-diff-title status file file2)
              (when (re-search-forward
                     "\\(--- \\(.*\\)\n\\+\\+\\+ \\(.*\\)\n\\)" nil t)
