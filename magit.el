--- conflicted
+++ resolved
@@ -132,12 +132,8 @@
   :type 'integer)
 
 (defcustom magit-set-upstream-on-push nil
-<<<<<<< HEAD
   "Non-nil means that `magit-push' may use --set-upstream when pushing a branch.
-=======
-  "Non-nil means that \\[magit-push] will use --set-upstream when pushing a branch.
 This only applies if the branch does not have an upstream set yet.
->>>>>>> 395983d6
 Setting this to t will ask if --set-upstream should be used.
 Setting it to 'dontask will always use --set-upstream.
 Setting it to 'refuse will refuse to push unless a remote branch has already been set.
