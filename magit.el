;;; magit.el --- control Git from Emacs

;; Copyright (C) 2008-2014  The Magit Project Developers
;;
;; For a full list of contributors, see the AUTHORS.md file
;; at the top-level directory of this distribution and at
;; https://raw.github.com/magit/magit/master/AUTHORS.md

;; Author: Marius Vollmer <marius.vollmer@gmail.com>
;; Maintainer: Jonas Bernoulli <jonas@bernoul.li>
;; Former-Maintainers:
;;	Nicolas Dudebout  <nicolas.dudebout@gatech.edu>
;;	Peter J. Weisberg <pj@irregularexpressions.net>
;;	Phil Jackson      <phil@shellarchive.co.uk>
;;	Rémi Vanicat      <vanicat@debian.org>
;;	Yann Hodique      <yann.hodique@gmail.com>

;; Keywords: vc tools
;; Package: magit
;; Package-Requires: ((cl-lib "0.3") (dash "2.6.0") (git-commit-mode "0.14.0") (git-rebase-mode "0.14.0") (with-editor "0"))

;; Magit requires at least GNU Emacs 23.2 and Git 1.7.2.5.
;; These are the versions shipped by Debian oldstable (6.0, Squeeze).

;; Magit is free software; you can redistribute it and/or modify it
;; under the terms of the GNU General Public License as published by
;; the Free Software Foundation; either version 3, or (at your option)
;; any later version.
;;
;; Magit is distributed in the hope that it will be useful, but WITHOUT
;; ANY WARRANTY; without even the implied warranty of MERCHANTABILITY
;; or FITNESS FOR A PARTICULAR PURPOSE.  See the GNU General Public
;; License for more details.
;;
;; You should have received a copy of the GNU General Public License
;; along with Magit.  If not, see <http://www.gnu.org/licenses/>.

;;; Commentary:

;; Invoking the magit-status function will show a buffer with the
;; status of the current git repository and its working tree.  That
;; buffer offers key bindings for manipulating the status in simple
;; ways.
;;
;; The status buffer mainly shows the difference between the working
;; tree and the index, and the difference between the index and the
;; current HEAD.  You can add individual hunks from the working tree
;; to the index, and you can commit the index.
;;
;; See the Magit User Manual for more information.

;;; Code:
;;;; Dependencies

(when (version< emacs-version "23.2")
  (error "Magit requires at least GNU Emacs 23.2"))

(require 'git-commit-mode)
(require 'git-rebase-mode)
(require 'with-editor)

(require 'magit-popup)

(require 'ansi-color)
(require 'autorevert)
(require 'cl-lib)
(require 'dash)
(require 'diff-mode)
(require 'epa)
(require 'format-spec)
(require 'grep)
(require 'help-mode)
(require 'ring)
(require 'server)
(require 'tramp)
(require 'view)

(eval-when-compile
  (require 'dired)
  (require 'dired-x)
  (require 'ediff)
  (require 'eshell)
  (require 'ido)
  (require 'package nil t)
  (require 'view))

;;;; Declarations

(declare-function dired-jump 'dired-x)
(declare-function dired-uncache 'dired)
(declare-function ediff-cleanup-mess 'ediff)
(declare-function eshell-parse-arguments 'eshell)
(declare-function ido-completing-read 'ido)
(declare-function iswitchb-read-buffer 'iswitchb)
(declare-function package-desc-vers 'package)
(declare-function package-desc-version 'package)
(declare-function package-version-join 'package)

(defvar iswitchb-temp-buflist)
(defvar package-alist)

(defvar magit-log-buffer-name)
(defvar magit-reflog-buffer-name)
(defvar magit-refresh-args)
(defvar magit-stash-buffer-name)
(defvar magit-status-buffer-name)
(defvar magit-this-process)

;;;; Compatibility

(eval-and-compile
  ;; Added in Emacs 24.1
  (unless (fboundp 'run-hook-wrapped)
    (defun run-hook-wrapped  (hook wrap-function &rest args)
      "Run HOOK, passing each function through WRAP-FUNCTION.
I.e. instead of calling each function FUN directly with arguments ARGS,
it calls WRAP-FUNCTION with arguments FUN and ARGS.
As soon as a call to WRAP-FUNCTION returns non-nil, `run-hook-wrapped'
aborts and returns that value."
      (when (boundp hook)
        (let ((fns (symbol-value hook)))
          (apply 'run-hook-wrapped-1 hook
                 (if (functionp fns) (list fns) fns)
                 wrap-function args)))))

    (defun run-hook-wrapped-1 (hook fns wrap-function &rest args)
      (cl-loop for fn in fns
               if (and (eq fn t)
                       (local-variable-p hook)
                       (default-boundp hook)
                       (apply 'run-hook-wrapped-1 nil
                              (default-value hook) wrap-function args))
               return it
               else if (and (functionp fn) (apply wrap-function fn args))
               return it))
  )


;;; Settings
;;;; Custom Groups

(defgroup magit nil
  "Controlling Git from Emacs."
  :group 'tools)

(defgroup magit-process nil
  "Git and other external processes used by Magit."
  :group 'magit)

(defgroup magit-popups nil
  "Command console popups provided by Magit."
  :group 'magit)

(defgroup magit-modes nil
  "Modes used or provided by Magit."
  :group 'magit)

(defgroup magit-status nil
  "Inspect and manipulate Git repositories."
  :group 'magit-modes)

(defgroup magit-diff nil
  "Inspect and manipulate Git diffs."
  :group 'magit-modes)

(defgroup magit-commit nil
  "Inspect and manipulate Git commits."
  :group 'magit-modes)

(defgroup magit-log nil
  "Inspect and manipulate Git history."
  :group 'magit-modes)

(defgroup magit-extensions nil
  "Extensions to Magit."
  :group 'magit)

(defgroup magit-wip nil
  "Git-Wip support for Magit."
  :group 'magit-extensions)

(defgroup magit-faces nil
  "Faces used by Magit."
  :group 'magit
  :group 'faces)

(custom-add-to-group 'magit-popup  'magit-popups      'custom-group)
(custom-add-to-group 'magit-popups 'magit-popup       'custom-group)
(custom-add-to-group 'magit-modes  'magit-popup       'custom-group)
(custom-add-to-group 'magit-faces  'magit-popup-faces 'custom-group)

(when (featurep 'gitattributes-mode)
  (custom-add-to-group 'magit-modes 'gitattributes-mode 'custom-group))
(when (featurep 'gitconfig-mode)
  (custom-add-to-group 'magit-modes 'gitconfig-mode 'custom-group))
(when (featurep 'gitignore-mode)
  (custom-add-to-group 'magit-modes 'gitignore-mode 'custom-group))

(custom-add-to-group 'magit-modes   'git-commit       'custom-group)
(custom-add-to-group 'magit-faces   'git-commit-faces 'custom-group)
(custom-add-to-group 'magit-modes   'git-rebase       'custom-group)
(custom-add-to-group 'magit-faces   'git-rebase-faces 'custom-group)
(custom-add-to-group 'magit-process 'with-editor      'custom-group)

(custom-add-to-group 'magit 'vc-follow-symlinks 'custom-variable)

;;;; Custom Options
;;;;; Processes

(defcustom magit-git-executable
  (or (and (eq system-type 'windows-nt)
           ;; On Windows asking for "git" from $PATH might also return
           ;; a "git.exe" or "git.cmd".  Using "bin/git.exe" directly
           ;; is faster than using one of the wrappers "cmd/git.exe"
           ;; or "cmd/git.cmd".  The wrappers are likely to come
           ;; earlier on $PATH, and so we have to exlicitly use
           ;; the former.
           (let ((exe (executable-find "git.exe")))
             (when exe
               (let ((alt (directory-file-name (file-name-directory exe))))
                 (if (and (equal (file-name-nondirectory alt) "cmd")
                          (setq alt (expand-file-name
                                     (convert-standard-filename "bin/git.exe")
                                     (file-name-directory alt)))
                          (file-executable-p alt))
                     alt
                   exe)))))
      (executable-find "git") "git")
  "The Git executable used by Magit."
  :group 'magit-process
  :type 'string)

(defcustom magit-git-standard-options
  '("--no-pager" "-c" "core.preloadindex=true")
  "Standard options when running Git.
Be careful what you add here, especially if you are using
tramp to connect to servers with ancient Git versions."
  :group 'magit-process
  :type '(repeat string))

(defcustom magit-success-executable "true"
  "The executable which always succeeds.
An executable, such as \"true\", which does
nothing but return with a zero exit status."
  :package-version '(magit . "2.1.0")
  :group 'magit-process
  :type 'string)

(defcustom magit-process-connection-type (not (eq system-type 'cygwin))
  "Connection type used for the git process.

If nil, use pipes: this is usually more efficient, and works on Cygwin.
If t, use ptys: this enables magit to prompt for passphrases when needed."
  :group 'magit-process
  :type '(choice (const :tag "pipe" nil)
                 (const :tag "pty" t)))

(defcustom magit-process-popup-time -1
  "Popup the process buffer if a command takes longer than this many seconds."
  :group 'magit-process
  :type '(choice (const :tag "Never" -1)
                 (const :tag "Immediately" 0)
                 (integer :tag "After this many seconds")))

(defcustom magit-process-log-max 32
  "Maximum number of sections to keep in a process log buffer.
When adding a new section would go beyond the limit set here,
then the older half of the sections are remove.  Sections that
belong to processes that are still running are never removed."
  :package-version '(magit . "2.1.0")
  :group 'magit-process
  :type 'integer)

(defcustom magit-process-quote-curly-braces
  (and (eq system-type 'windows-nt)
       (let ((case-fold-search t))
         (string-match-p "cygwin" magit-git-executable))
       t)
  "Whether curly braces should be quoted when calling git.
This may be necessary when using Windows.  On all other system
types this must always be nil.

We are not certain when quoting is needed, but it appears it is
needed when using Cygwin Git but not when using stand-alone Git.
The default value is set based on that assumptions.  If this
turns out to be wrong you can customize this option but please
also comment on issue #816."
  :package-version '(magit . "2.1.0")
  :group 'magit-process
  :set-after '(magit-git-executable)
  :type 'boolean)

(defcustom magit-process-yes-or-no-prompt-regexp
  " [\[(]\\([Yy]\\(?:es\\)?\\)[/|]\\([Nn]o?\\)[\])] ?[?:] ?$"
  "Regexp matching Yes-or-No prompts of git and its subprocesses."
  :package-version '(magit . "2.1.0")
  :group 'magit-process
  :type 'regexp)

(defcustom magit-process-password-prompt-regexps
  '("^\\(Enter \\)?[Pp]assphrase\\( for \\(RSA \\)?key '.*'\\)?: ?$"
    "^\\(Enter \\)?[Pp]assword\\( for '.*'\\)?: ?$"
    "^.*'s password: ?$"
    "^Yubikey for .*: ?$")
  "List of regexps matching password prompts of git and its subprocesses."
  :package-version '(magit . "2.1.0")
  :group 'magit-process
  :type '(repeat (regexp)))

(defcustom magit-process-username-prompt-regexps
  '("^Username for '.*': ?$")
  "List of regexps matching username prompts of git and its subprocesses."
  :package-version '(magit . "2.1.0")
  :group 'magit-process
  :type '(repeat (regexp)))

;;;;; Staging

(defcustom magit-stage-all-confirm t
  "Whether to require confirmation before staging all changes.
This reduces the risk of accidentally losing the index.  If
nothing at all is staged yet, then always stage without requiring
confirmation, because it can be undone without the risk of losing
a carefully crafted index."
  :package-version '(magit . "2.1.0")
  :group 'magit
  :type 'boolean)

(defcustom magit-unstage-all-confirm t
  "Whether to require confirmation before unstaging all changes.
This reduces the risk of accidentally losing of the index.  If
there are no staged changes at all, then always unstage without
confirmation, because it can be undone without the risk of losing
a carefully crafted index."
  :package-version '(magit . "2.1.0")
  :group 'magit
  :type 'boolean)

(defcustom magit-revert-item-confirm t
  "Whether to require confirmation before reverting hunks.
If you disable this, consider enabling `magit-revert-backup'
instead."
  :group 'magit
  :type 'boolean)

(defcustom magit-revert-backup nil
  "Whether to backup a hunk before reverting it.
The hunk is stored in \".git/magit/reverted.diff\" and can be
applied using `magit-revert-undo'.  Older hunks are available
in the same directory as numbered backup files and have to be
applied manually.  Only individual hunks are backed up; when
a complete file is reverted (which requires confirmation) no
backup is created."
  :package-version '(magit . "2.1.0")
  :group 'magit
  :type 'boolean)

(defcustom magit-save-some-buffers t
  "Whether certain commands save modified buffers before running.

nil        don't save buffers.
t          ask which buffers to save.
`dontask'  save all buffers without asking."
  :group 'magit
  :type '(choice (const :tag "Never" nil)
                 (const :tag "Ask" t)
                 (const :tag "Save without asking" dontask)))

(defcustom magit-save-some-buffers-predicate
  'magit-save-buffers-predicate-tree-only
  "A predicate function to decide whether to save a buffer.

Used by function `magit-save-some-buffers' when the variable of
the same name is non-nil."
  :group 'magit
  :type '(radio (function-item magit-save-buffers-predicate-tree-only)
                (function-item magit-save-buffers-predicate-all)
                (function :tag "Other")))

(defcustom magit-rewrite-inclusive t
  "Whether magit includes the selected base commit in a rewrite operation.

t means both the selected commit as well as any subsequent
commits will be rewritten.  This is magit's default behaviour,
equivalent to 'git rebase -i ${REV}~1'

  A'---B'---C'---D'
  ^

nil means the selected commit will be literally used as 'base',
so only subsequent commits will be rewritten.  This is consistent
with git-rebase, equivalent to 'git rebase -i ${REV}', yet more
cumbersome to use from the status buffer.

  A---B'---C'---D'
  ^"
  :group 'magit
  :type '(choice (const :tag "Always" t)
                 (const :tag "Never" nil)
                 (const :tag "Ask"   ask)))

;;;;; Highlighting

(defun magit-set-variable-and-refresh (symbol value)
  "Set SYMBOL to VALUE and call `magit-refresh-all'."
  (set-default symbol value)
  ;; If magit isn't fully loaded yet no buffer that might
  ;; need refreshing can exist and we can take a shortcut.
  ;; We also don't want everything to repeatedly refresh
  ;; when evaluating this file.
  (when (and (featurep 'magit) (not buffer-file-name))
    (magit-refresh-all)))

(defcustom magit-highlight-whitespace t
  "Specify where to highlight whitespace errors.
See `magit-highlight-trailing-whitespace',
`magit-highlight-indentation'.  The symbol t means in all diffs,
`status' means only in the status buffer, and nil means nowhere."
  :group 'magit
  :set 'magit-set-variable-and-refresh
  :type '(choice (const :tag "Always" t)
                 (const :tag "Never" nil)
                 (const :tag "In status buffer" status)))

(defcustom magit-highlight-trailing-whitespace t
  "Whether to highlight whitespace at the end of a line in diffs.
Used only when `magit-highlight-whitespace' is non-nil."
  :group 'magit
  :set 'magit-set-variable-and-refresh
  :type 'boolean)

(defcustom magit-highlight-indentation nil
  "Highlight the \"wrong\" indentation style.
Used only when `magit-highlight-whitespace' is non-nil.

The value is a list of cons cells.  The car is a regular
expression, and the cdr is the value that applies to repositories
whose directory matches the regular expression.  If more than one
item matches, then the *last* item in the list applies.  So, the
default value should come first in the list.

If the value is `tabs', highlight indentation with tabs.  If the
value is an integer, highlight indentation with at least that
many spaces.  Otherwise, highlight neither."
  :group 'magit
  :set 'magit-set-variable-and-refresh
  :type `(repeat (cons (string :tag "Directory regexp")
                       (choice (const :tag "Tabs" tabs)
                               (integer :tag "Spaces" :value ,tab-width)
                               (const :tag "Neither" nil))))) ;^FIXME

(defcustom magit-item-highlight-face 'magit-item-highlight
  "The face used to highlight the current section.

By default the highlighting of the current section is done using
the background color specified by face `magit-item-highlight'.

If you don't want to use the background to do the highlighting,
this *might* by as easy as customizing that face.  However if you
are using a theme, which in turn sets the background color of
that face then, due to limitations in face inheritance when using
themes, you might be forced to use another face.

Unfortunately it is only possible to override a face attribute,
set by a theme, but not to drop it entirely.  This means that one
has to explicitly use the `default' background color, to make it
appear *as if* the background wasn't used.

One reason you might want to *not* use the background, is that
doing so forces the use of overlays for parts of diffs and for
refnames.  Using overlays potentially degrades performance when
generating large diffs.  Also see option `magit-use-overlays'."
  :package-version '(magit . "2.1.0")
  :group 'magit
  :group 'magit-faces
  :type '(choice (const magit-item-highlight)
                 (const bold)
                 (face  :tag "Other face")
                 (const :tag "Don't highlight" nil)))

(defcustom magit-use-overlays
  (not (eq magit-item-highlight-face 'bold))
  "Whether to use overlays to highlight various diff components.

This has to be non-nil if the current section is highlighted by
changing the background color.  Otherwise background colors that
hold semantic meaning, like that of the added and removed lines
in diffs, as well as section headings, would be shadowed by the
highlighting.

To select the face used for highlighting customize the option
`magit-item-highlight-face'.  If you set that to `bold' or some
other face that does not use the background then you can set this
option to nil.  Doing so could potentially improve performance
when generating large diffs."
  :package-version '(magit . "2.1.0")
  :group 'magit
  :group 'magit-faces
  :set-after '(magit-item-highlight-face)
  :type 'boolean)

(define-obsolete-variable-alias 'magit-diff-use-overlays
  'magit-use-overlays "2.1.0")

;;;;; Completion

(defcustom magit-completing-read-function 'magit-builtin-completing-read
  "Function to be called when requesting input from the user."
  :group 'magit
  :type '(radio (function-item magit-builtin-completing-read)
                (function-item magit-ido-completing-read)
                (function-item magit-iswitchb-completing-read)
                (function :tag "Other")))

(defcustom magit-repo-dirs nil
  "Directories containing Git repositories.
Magit will look into these directories for Git repositories and
offer them as choices for `magit-status'."
  :group 'magit
  :type '(repeat string))

(defcustom magit-repo-dirs-depth 3
  "The maximum depth to look for Git repos.
When looking for a Git repository below the directories in
`magit-repo-dirs', Magit will only descend this many levels
deep."
  :group 'magit
  :type 'integer)

;;;;; Modes
;;;;;; Common

(defcustom magit-mode-hook '(magit-load-config-extensions)
  "Hook run when entering a Magit mode derived mode."
  :group 'magit-modes
  :type 'hook
  :options '(magit-load-config-extensions))

(defcustom magit-show-xref-buttons '(magit-diff-mode magit-commit-mode)
  "List of modes whose buffers should contain history buttons.
Currently only `magit-diff-mode' and `magit-commit-mode' are
supported."
  :package-version '(magit . "2.1.0")
  :group 'magit-modes
  :type '(repeat (choice (const magit-diff-mode)
                         (const magit-commit-mode))))

(defcustom magit-show-child-count nil
  "Whether to append the number of childen to section headings."
  :package-version '(magit . "2.1.0")
  :group 'magit-modes
  :type 'boolean)

(defvar magit-status-line-align-to 9)

(defcustom magit-restore-window-configuration nil
  "Whether quitting a Magit buffer restores previous window configuration.

Function `magit-mode-display-buffer' is used to display and
select Magit buffers.  Unless the buffer was already displayed in
a window of the selected frame it also stores the previous window
configuration.  If this option is non-nil that configuration will
later be restored by `magit-mode-quit-window', provided the
buffer has not since been displayed in another frame.

This works best when only two windows are usually displayed in a
frame.  If this isn't the case setting this to t might often lead
to undesirable behaviour.  Also quitting a Magit buffer while
another Magit buffer that was created earlier is still displayed
will cause that buffer to be hidden, which might or might not be
what you want."
  :package-version '(magit . "2.1.0")
  :group 'magit-modes
  :type 'boolean)

(defcustom magit-refs-namespaces
  '(("^\\(HEAD\\)$"              magit-log-head-label-head nil)
    ("^refs/tags/\\(.+\\)"       magit-log-head-label-tags nil)
    ("^refs/heads/\\(.+\\)"      magit-log-head-label-local nil)
    ("^refs/remotes/\\(.+\\)"    magit-log-head-label-remote nil)
    ("^refs/bisect/\\(bad\\)"    magit-log-head-label-bisect-bad nil)
    ("^refs/bisect/\\(skip.*\\)" magit-log-head-label-bisect-skip nil)
    ("^refs/bisect/\\(good.*\\)" magit-log-head-label-bisect-good nil)
    ("^refs/wip/\\(.+\\)"        magit-log-head-label-wip nil)
    ("^refs/patches/\\(.+\\)"    magit-log-head-label-patches nil)
    ("^\\(bad\\):"               magit-log-head-label-bisect-bad nil)
    ("^\\(skip\\):"              magit-log-head-label-bisect-skip nil)
    ("^\\(good\\):"              magit-log-head-label-bisect-good nil)
    ("\\(.+\\)"                  magit-log-head-label-default nil))
  "How different refs should be formatted for display.

Each entry controls how a certain type of ref is displayed, and
has the form (REGEXP FACE FORMATTER).  REGEXP is a regular
expression used to match full refs.  The first entry whose REGEXP
matches the reference is used.  The first regexp submatch becomes
the \"label\" that represents the ref and is propertized with
font FONT.  If FORMATTER is non-nil it should be a function that
takes two arguments, the full ref and the face.  It is supposed
to return a propertized label that represents the ref.

Currently this variable is only used in logs and the branch
manager but it will be used in more places in the future."
  :package-version '(magit . "2.1.0")
  :group 'magit-modes
  :type '(repeat
          (list regexp
                face
                (choice (const :tag "first submatch is label" nil)
                        (function :tag "format using function")))))

;;;;;; Status

(defcustom magit-status-sections-hook
  '(magit-insert-status-local-line
    magit-insert-status-remote-line
    magit-insert-status-head-line
    magit-insert-status-tags-line
    magit-insert-status-merge-line
    magit-insert-status-rebase-lines
    magit-insert-empty-line
    magit-insert-rebase-sequence
    magit-insert-bisect-output
    magit-insert-bisect-rest
    magit-insert-bisect-log
    magit-insert-stashes
    magit-insert-untracked-files
    magit-insert-unstaged-changes
    magit-insert-staged-changes
    magit-insert-unpulled-commits
    magit-insert-unpushed-commits)
  "Hook run to insert sections into the status buffer.

This option allows reordering the sections and adding sections
that are by default displayed in other Magit buffers.  Doing the
latter is currently not recommended because not all functions
that insert sections have been adapted yet.  Only inserters that
take no argument can be used and some functions exist that begin
with the `magit-insert-' prefix but do not insert a section.

Note that there are already plans to improve this and to add
similar hooks for other Magit modes."
  :package-version '(magit . "2.1.0")
  :group 'magit-status
  :type 'hook)

(defcustom magit-status-buffer-switch-function 'pop-to-buffer
  "Function for `magit-status' to use for switching to the status buffer.

The function is given one argument, the status buffer."
  :group 'magit-status
  :type '(radio (function-item switch-to-buffer)
                (function-item pop-to-buffer)
                (function :tag "Other")))

(defcustom magit-status-show-sequence-help t
  "Whether to show instructions on how to proceed a stopped action.
When this is non-nil and a commit failed to apply during a merge
or rebase, then show instructions on how to continue."
  :package-version '(magit . "2.1.0")
  :group 'magit-status
  :type 'boolean)

(defcustom magit-status-tags-line-subject 'head
  "Whether tag or head is the subject on tags line in status buffer.

This controls how the words \"ahead\" and \"behind\" are used on
the tags line in the status buffer.  The tags line does not
actually display complete sentences, but when thinking about when
to use which term, it helps imagining it did.  This option
controls whether the tag names should be considered the subjects
or objects in these sentences.

`tag'   The previous tag is *behind* HEAD by N commits.
        The next tag is *ahead* of HEAD by N commits.
`head'  HEAD is *ahead* of the previous tag by N commits.
        HEAD is *behind* the next tag by N commits.

If the value is `tag' the commit counts are fontified; otherwise
they are not (due to semantic considerations)."
  :package-version '(magit . "2.1.0")
  :group 'magit-status
  :type '(choice (const :tag "tags are the subjects" tag)
                 (const :tag "head is the subject" head)))

;;;;;; Diff

(defcustom magit-show-diffstat t
  "Whether to show diffstat in diff and commit buffers."
  :package-version '(magit . "2.1.0")
  :group 'magit-diff
  :group 'magit-commit
  :type 'boolean)

(defcustom magit-diff-options nil
  ""
  :group 'magit
  :type 'sexp)

(put 'magit-diff-options 'permanent-local t)

;; This variable is only a temporary hack.  Eventually it
;; will be possible to set these arguments in the diff popup.
(defvar magit-diff-extra-options '("-M" "-C"))

(defcustom magit-diff-auto-show
  '(commit stage-all log-oneline log-select)
  "Whether to automatically show relevant diff.

When this option is non-nil certain operations cause the relevant
changes to be displayed automatically.

`commit'
`stage-all'
`log-oneline'
`log-follow'
`log-select'

In the event that expanding very large patches takes a long time
\\<global-map>\\[keyboard-quit] can be used to abort that step.
This is especially useful when you would normally not look at the
changes, e.g. because you are committing some binary files."
  :package-version '(magit . "2.1.0")
  :group 'magit-diff
  :type 'sexp)

(defcustom magit-diff-refine-hunk nil
  "Show fine (word-granularity) differences within diff hunks.

There are three possible settings:

nil    never show fine differences
t      show fine differences for the selected diff hunk only
`all'  show fine differences for all displayed diff hunks"
  :group 'magit-diff
  :type '(choice (const :tag "Never" nil)
                 (const :tag "Selected only" t)
                 (const :tag "All" all))
  :set 'magit-set-variable-and-refresh)

;;;;;; Commit

(defcustom magit-commit-ask-to-stage t
  "Whether to ask to stage everything when committing and nothing is staged."
  :package-version '(magit . "2.1.0")
  :group 'magit-commit
  :type 'boolean)

(defcustom magit-commit-extend-override-date nil
  "Whether using `magit-commit-extend' changes the committer date."
  :package-version '(magit . "2.1.0")
  :group 'magit-commit
  :type 'boolean)

(defcustom magit-commit-reword-override-date nil
  "Whether using `magit-commit-reword' changes the committer date."
  :package-version '(magit . "2.1.0")
  :group 'magit-commit
  :type 'boolean)

(defcustom magit-commit-squash-confirm t
  "Whether the commit targeted by squash and fixup has to be confirmed.
When non-nil then the commit at point (if any) is used as default
choice, otherwise it has to be confirmed.  This option only
affects `magit-commit-squash' and `magit-commit-fixup'.  The
\"instant\" variants always require confirmation because making
an error while using those is harder to recover from."
  :package-version '(magit . "2.1.0")
  :group 'magit-commit
  :type 'boolean)

;;;;;; Log

(defcustom magit-log-auto-more nil
  "Insert more log entries automatically when moving past the last entry.

Only considered when moving past the last entry with
`magit-goto-*-section' commands."
  :group 'magit-log
  :type 'boolean)

(defcustom magit-log-cutoff-length 100
  "The maximum number of commits to show in the log and whazzup buffers."
  :group 'magit-log
  :type 'integer)

(defcustom magit-log-infinite-length 99999
  "Number of log used to show as maximum for `magit-log-cutoff-length'."
  :group 'magit-log
  :type 'integer)

(defcustom magit-log-format-graph-function nil
  "Function used to format graphs in log buffers.
The function is called with one argument, the propertized graph
of a single line in as a string.  It has to return the formatted
string.  This option can also be nil, in which case the graph is
inserted as is."
  :package-version '(magit . "2.1.0")
  :group 'magit-log
  :type '(choice (const :tag "insert as is" nil)
                 function))

(defcustom magit-log-show-margin t
  "Whether to use a margin when showing `oneline' logs.
When non-nil the author name and date are displayed in the margin
of the log buffer if that contains a `oneline' log.  This can be
toggled temporarily using the command `magit-log-toggle-margin'."
  :package-version '(magit . "2.1.0")
  :group 'magit-log
  :type 'boolean)

(put 'magit-log-show-margin 'permanent-local t)

(defcustom magit-log-margin-spec '(25 nil magit-duration-spec)
  "How to format the margin for `oneline' logs.

When the log buffer contains a `oneline' log, then it optionally
uses the right margin to display the author name and author date.
This is also supported in the reflog buffer.

Logs that are shown together with other non-log information (e.g.
in the status buffer) are never accompanied by a margin.  The
same applies to `long' logs, in this case because that would be
redundant.

This option controls how that margin is formatted, the other
option affecting this is `magit-log-show-margin'; if that is nil
then no margin is displayed at all.  To toggle this temporarily
use the command `magit-log-show-margin'.

The value has the form (WIDTH CHARACTERP DURATION-SPEC).  The
width of the margin is controlled using WIDTH, an integer.  When
CHARACTERP is non-nil time units are shown as single characters,
otherwise the full name of the unit is displayed.  DURATION-SPEC
has to be a variable, its value controls which time units are
used, how many seconds they contain, and what their names are."
  :package-version '(magit . "2.1.0")
  :group 'magit-log
  :type '(list (integer  :tag "Margin width")
               (choice   :tag "Time unit style"
                         (const :tag "Character" t)
                         (const :tag "Word" nil))
               (variable :tag "Duration spec variable")))

(defcustom magit-duration-spec
  `((?Y "year"   "years"   ,(round (* 60 60 24 365.2425)))
    (?M "month"  "months"  ,(round (* 60 60 24 30.436875)))
    (?w "week"   "weeks"   ,(* 60 60 24 7))
    (?d "day"    "days"    ,(* 60 60 24))
    (?h "hour"   "hours"   ,(* 60 60))
    (?m "minute" "minutes" 60)
    (?s "second" "seconds" 1))
  "Units used to display durations in a human format.
The value is a list of time units, beginning with the longest.
Each element has the form ((CHAR UNIT UNITS SECONDS)..).  UNIT
is the time unit, UNITS is the plural of that unit.  CHAR is a
character that can be used as abbreviation and must be unique
amoung all elements.  SECONDS is the number of seconds in one
UNIT.  Also see option `magit-log-margin-spec'."
  :package-version '(magit . "2.1.0")
  :group 'magit-log
  :type '(repeat (list (character :tag "Unit character")
                       (string    :tag "Unit singular string")
                       (string    :tag "Unit plural string")
                       (integer   :tag "Seconds in unit"))))

(defcustom magit-ellipsis #x2026 ; "horizontal ellipsis"
  "Character appended to abreviated text.
Currently this is used only in the log margin, but might later
be used elsewhere too.  Filenames that were abbreviated by Git
are left as-is."
  :package-version '(magit . "2.1.0")
  :group 'magit-log
  :type 'character)

;;;;;; Others

(defcustom magit-auto-revert-mode-lighter " MRev"
  "String to display when Magit-Auto-Revert mode is active."
  :group 'magit-modes)

(define-minor-mode magit-auto-revert-mode
  "Toggle global Magit-Auto-Revert mode.
With prefix ARG, enable Magit-Auto-Revert mode if ARG is positive;
otherwise, disable it.  If called from Lisp, enable the mode if
ARG is omitted or nil.

Magit-Auto-Revert mode is a global minor mode that, after Magit
has run a Git command, reverts buffers associated with files that
have changed on disk and are tracked in the current Git repository."
  :group 'magit-modes
  :lighter magit-auto-revert-mode-lighter
  :global t
  :init-value t)

(defcustom magit-merge-warn-dirty-worktree t
  "Whether to issue a warning when attempting to start a merge in a dirty worktree."
  :package-version '(magit . "2.1.0")
  :group 'magit-modes
  :type 'boolean)

(defcustom magit-push-hook '(magit-push-dwim)
  "Hook run by `magit-push' to actually do the work.
See `magit-push' and `magit-push-dwim' for more information."
  :package-version '(magit . "2.1.0")
  :group 'magit-modes
  :type 'hook)

(defcustom magit-set-upstream-on-push nil
  "Whether `magit-push' may set upstream when pushing a branch.
This only applies if the branch does not have an upstream set yet.

nil        don't use --set-upstream.
t          ask if --set-upstream should be used.
`dontask'  always use --set-upstream.
`refuse'   refuse to push unless a remote branch has already been set."
  :group 'magit-modes
  :type '(choice (const :tag "Never" nil)
                 (const :tag "Ask" t)
                 (const :tag "Ask if not set" askifnotset)
                 (const :tag "Refuse" refuse)
                 (const :tag "Always" dontask)))

(defcustom magit-stash-snapshot-message-format
  "Snapshot taken at %Y-%m-%d %H:%M:%S"
  "Format for messages of snapshot stashes.
`format-time-string' to create the message from this format."
  :package-version '(magit . "2.1.0")
  :group 'magit-modes
  :type 'string)

(defcustom magit-wazzup-sections-hook
  '(magit-insert-wazzup-head-line
    magit-insert-empty-line
    magit-insert-wazzup-branches)
  "Hook run to insert sections into the wazzup buffer."
  :package-version '(magit . "2.1.0")
  :group 'magit-modes
  :type 'hook)

(defcustom magit-cherry-sections-hook
  '(magit-insert-cherry-head-line
    magit-insert-cherry-upstream-line
    magit-insert-cherry-help-lines
    magit-insert-empty-line
    magit-insert-cherry-commits)
  "Hook run to insert sections into the cherry buffer."
  :package-version '(magit . "2.1.0")
  :group 'magit-modes
  :type 'hook)

(defcustom magit-wip-commit-message "autosave %r"
  "Commit message for git-wip commits.

The following `format'-like specs are supported:
%r the relative filename of the file being saved, and
%a the absolute filename of the file being saved,
%t the absolute filename of the repository toplevel."
  :group 'magit-wip
  :type 'string)

(defcustom magit-wip-save-message "Wrote %a (wip)"
  "Message shown after updating a work-in-progress ref.

The following `format'-like specs are supported:
%r the relative filename of the file being saved, and
%a the absolute filename of the file being saved,
%t the absolute filename of the repository toplevel."
  :group 'magit-wip
  :type '(choice (const :tag "No message" nil)
                 (string :tag "Format")))

(defcustom magit-wip-save-mode-lighter " MWip"
  "Lighter for Magit-Wip-Save mode."
  :group 'magit-wip
  :type 'string)

(defcustom magit-wip-ref-format "refs/wip/%b"
  "Format of work-in-progress refs.

The format string has to begin with \"refs/PREFIX/\"
and end with a `format'-like spec, one of:
%b the short branch name, e.g. \"master\", or
%r the full refname, e.g. \"refs/heads/master\".

When `HEAD' is detached then \"HEAD\" is used for both %b and %r.
The use of %r is recommended but %b is used in the default value
for compatibilty with git-wip (https://github.com/bartman/git-wip)."
  :group 'magit-modes
  :type 'string)

;;;; Custom Faces

(defface magit-header
  '((t :inherit header-line))
  "Face for generic header lines.

Many Magit faces inherit from this one by default."
  :group 'magit-faces)

(defface magit-section-title
  '((t :inherit magit-header))
  "Face for section titles."
  :group 'magit-faces)

(defface magit-branch
  '((t :inherit magit-header))
  "Face for branches."
  :group 'magit-faces)

(defface magit-tag
  '((t :inherit magit-header))
  "Face for tags."
  :group 'magit-faces)

(defface magit-diff-file-header
  '((t :bold t))
  "Face for diff file header lines."
  :group 'magit-faces)

(defface magit-diff-hunk-header
  '((t :inherit diff-hunk-header))
  "Face for diff hunk header lines."
  :group 'magit-faces)

(defface magit-diff-add
  '((t :inherit diff-added))
  "Face for lines in a diff that have been added."
  :group 'magit-faces)

(defface magit-diff-del
  '((t :inherit diff-removed))
  "Face for lines in a diff that have been deleted."
  :group 'magit-faces)

(defface magit-diff-none
  '((t :inherit diff-context))
  "Face for lines in a diff that are unchanged."
  :group 'magit-faces)

(defface magit-diff-merge-current
  '((t :inherit font-lock-preprocessor-face))
  "Face for merge conflict marker 'current' line."
  :group 'magit-faces)

(defface magit-diff-merge-separator
  '((t :inherit font-lock-preprocessor-face))
  "Face for merge conflict marker seperator."
  :group 'magit-faces)

(defface magit-diff-merge-diff3-separator
  '((t :inherit font-lock-preprocessor-face))
  "Face for merge conflict marker seperator."
  :group 'magit-faces)

(defface magit-diff-merge-proposed
  '((t :inherit font-lock-preprocessor-face))
  "Face for merge conflict marker 'proposed' line."
  :group 'magit-faces)

(defface magit-log-graph
  '((((class color) (background light))
     :foreground "grey11")
    (((class color) (background dark))
     :foreground "grey80"))
  "Face for the graph element of the log output."
  :group 'magit-faces)

(defface magit-log-sha1
  '((((class color) (background light))
     :foreground "firebrick")
    (((class color) (background dark))
     :foreground "tomato"))
  "Face for the sha1 element of the log output."
  :group 'magit-faces)

(defface magit-log-author
  '((((class color) (background light))
     :foreground "firebrick")
    (((class color) (background dark))
     :foreground "tomato"))
  "Face for the author element of the log output."
  :group 'magit-faces)

(defface magit-log-date
  '((t))
  "Face for the date element of the log output."
  :group 'magit-faces)

(defface magit-log-message
  '((t))
  "Face for the message element of the log output."
  :group 'magit-faces)

(defface magit-cherry-unmatched
  '((t :foreground "cyan"))
  "Face for unmatched cherry commits.")

(defface magit-cherry-equivalent
  '((t :foreground "magenta"))
  "Face for equivalent cherry commits.")

(defface magit-item-highlight
  '((t :inherit secondary-selection))
  "Face for highlighting the current item."
  :group 'magit-faces)

(defface magit-log-head-label-bisect-good
  '((((class color) (background light))
     :box t
     :background "light green"
     :foreground "dark olive green")
    (((class color) (background dark))
     :box t
     :background "light green"
     :foreground "dark olive green"))
  "Face for good bisect refs."
  :group 'magit-faces)

(defface magit-log-head-label-bisect-skip
  '((((class color) (background light))
     :box t
     :background "light goldenrod"
     :foreground "dark goldenrod")
    (((class color) (background dark))
     :box t
     :background "light goldenrod"
     :foreground "dark goldenrod"))
  "Face for skipped bisect refs."
  :group 'magit-faces)

(defface magit-log-head-label-bisect-bad
  '((((class color) (background light))
     :box t
     :background "IndianRed1"
     :foreground "IndianRed4")
    (((class color) (background dark))
     :box t
     :background "IndianRed1"
     :foreground "IndianRed4"))
  "Face for bad bisect refs."
  :group 'magit-faces)

(defface magit-log-head-label-remote
  '((((class color) (background light))
     :box t
     :background "Grey85"
     :foreground "OliveDrab4")
    (((class color) (background dark))
     :box t
     :background "Grey11"
     :foreground "DarkSeaGreen2"))
  "Face for remote branch head labels shown in log buffer."
  :group 'magit-faces)

(defface magit-log-head-label-tags
  '((((class color) (background light))
     :box t
     :background "LemonChiffon1"
     :foreground "goldenrod4")
    (((class color) (background dark))
     :box t
     :background "LemonChiffon1"
     :foreground "goldenrod4"))
  "Face for tag labels shown in log buffer."
  :group 'magit-faces)

(defface magit-log-head-label-patches
  '((((class color) (background light))
     :box t
     :background "IndianRed1"
     :foreground "IndianRed4")
    (((class color) (background dark))
     :box t
     :background "IndianRed1"
     :foreground "IndianRed4"))
  "Face for Stacked Git patches."
  :group 'magit-faces)

(defface magit-whitespace-warning-face
  '((t :inherit trailing-whitespace))
  "Face for highlighting whitespace errors in Magit diffs."
  :group 'magit-faces)

(defface magit-log-head-label-local
  '((((class color) (background light))
     :box t
     :background "Grey85"
     :foreground "LightSkyBlue4")
    (((class color) (background dark))
     :box t
     :background "Grey13"
     :foreground "LightSkyBlue1"))
  "Face for local branch head labels shown in log buffer."
  :group 'magit-faces)

(defface magit-log-head-label-head
  '((((class color) (background light))
     :box t
     :background "Grey70"
     :foreground "Black")
    (((class color) (background dark))
     :box t
     :background "Grey20"
     :foreground "White"))
  "Face for working branch head labels shown in log buffer."
  :group 'magit-faces)

(defface magit-log-head-label-default
  '((((class color) (background light))
     :box t
     :background "Grey50")
    (((class color) (background dark))
     :box t
     :background "Grey50"))
  "Face for unknown ref labels shown in log buffer."
  :group 'magit-faces)

(defface magit-log-head-label-wip
  '((((class color) (background light))
     :box t
     :background "Grey95"
     :foreground "LightSkyBlue3")
    (((class color) (background dark))
     :box t
     :background "Grey07"
     :foreground "LightSkyBlue4"))
  "Face for git-wip labels shown in log buffer."
  :group 'magit-faces)

(defface magit-signature-good
  '((t :foreground "green"))
  "Face for good signatures."
  :group 'magit-faces)

(defface magit-signature-bad
  '((t :foreground "red"))
  "Face for bad signatures."
  :group 'magit-faces)

(defface magit-signature-untrusted
  '((t :foreground "cyan"))
  "Face for good untrusted signatures."
  :group 'magit-faces)

(defface magit-signature-none
  '((t :inherit magit-log-message))
  "Face for unsigned commits."
  :group 'magit-faces)

(defface magit-log-reflog-label-commit
  '((((class color) (background light))
     :box t
     :background "LemonChiffon1"
     :foreground "goldenrod4")
    (((class color) (background dark))
     :box t
     :background "LemonChiffon1"
     :foreground "goldenrod4"))
  "Face for reflog subject labels shown in reflog buffer."
  :group 'magit-faces)

(defface magit-log-reflog-label-amend
  '((t :inherit magit-log-reflog-label-commit))
  "Face for reflog subject labels shown in reflog buffer."
  :group 'magit-faces)

(defface magit-log-reflog-label-merge
  '((t :inherit magit-log-reflog-label-commit))
  "Face for reflog subject labels shown in reflog buffer."
  :group 'magit-faces)

(defface magit-log-reflog-label-checkout
  '((((class color) (background light))
     :box t
     :background "Grey85"
     :foreground "LightSkyBlue4")
    (((class color) (background dark))
     :box t
     :background "Grey13"
     :foreground "LightSkyBlue1"))
  "Face for reflog subject labels shown in reflog buffer."
  :group 'magit-faces)

(defface magit-log-reflog-label-reset
  '((((class color) (background light))
     :box t
     :background "IndianRed1"
     :foreground "IndianRed4")
    (((class color) (background dark))
     :box t
     :background "IndianRed1"
     :foreground "IndianRed4"))
  "Face for reflog subject labels shown in reflog buffer."
  :group 'magit-faces)

(defface magit-log-reflog-label-rebase
  '((((class color) (background light))
     :box t
     :background "Grey85"
     :foreground "OliveDrab4")
    (((class color) (background dark))
     :box t
     :background "Grey11"
     :foreground "DarkSeaGreen2"))
  "Face for reflog subject labels shown in reflog buffer."
  :group 'magit-faces)

(defface magit-log-reflog-label-cherry-pick
  '((((class color) (background light))
     :box t
     :background "light green"
     :foreground "dark olive green")
    (((class color) (background dark))
     :box t
     :background "light green"
     :foreground "dark olive green"))
  "Face for reflog subject labels shown in reflog buffer."
  :group 'magit-faces)

(defface magit-log-reflog-label-remote
  '((((class color) (background light))
     :box t
     :background "Grey50")
    (((class color) (background dark))
     :box t
     :background "Grey50"))
  "Face for reflog subject labels shown in reflog buffer."
  :group 'magit-faces)

(defface magit-log-reflog-label-other
  '((((class color) (background light))
     :box t
     :background "Grey50")
    (((class color) (background dark))
     :box t
     :background "Grey50"))
  "Face for reflog subject labels shown in reflog buffer."
  :group 'magit-faces)

(defface magit-process-ok
  '((t :inherit magit-header
       :foreground "green"))
  "Face for zero exit-status."
  :group 'magit-faces)

(defface magit-process-ng
  '((t :inherit magit-header
       :foreground "red"))
  "Face for non-zero exit-status."
  :group 'magit-faces)

;;;; Keymaps

(when (boundp 'git-commit-mode-map)
  (define-key git-commit-mode-map
    (kbd "C-c C-d") 'magit-diff-while-committing))

(defvar magit-mode-map
  (let ((map (make-keymap)))
    (suppress-keymap map t)
    (define-key map "^"    'magit-goto-parent-section)
    (define-key map "n"    'magit-goto-next-section)
    (define-key map "p"    'magit-goto-previous-section)
    (define-key map "M-n"  'magit-goto-next-sibling-section)
    (define-key map "M-p"  'magit-goto-previous-sibling-section)
    (define-key map [backtab] 'magit-expand-collapse-section)
    (define-key map "\t"   'magit-toggle-section)
    (define-key map "1"    'magit-show-level-1)
    (define-key map "2"    'magit-show-level-2)
    (define-key map "3"    'magit-show-level-3)
    (define-key map "4"    'magit-show-level-4)
    (define-key map "\M-1" 'magit-show-level-1-all)
    (define-key map "\M-2" 'magit-show-level-2-all)
    (define-key map "\M-3" 'magit-show-level-3-all)
    (define-key map "\M-4" 'magit-show-level-4-all)
    (define-key map "\M-h" 'magit-show-level-1)
    (define-key map "\M-H" 'magit-show-level-1-all)
    (define-key map "\M-s" 'magit-show-level-4)
    (define-key map "\M-S" 'magit-show-level-4-all)
    (define-key map "g" 'magit-refresh)
    (define-key map "G" 'magit-refresh-all)
    (define-key map "q" 'magit-mode-quit-window)
    (define-key map "$" 'magit-process)
    (define-key map "\C-c\C-c" 'magit-dispatch-popup)
    (define-key map "\C-c\C-e" 'magit-dispatch-popup)
    (define-key map "?"        'magit-dispatch-popup)
    (define-key map "b" 'magit-branch-popup)
    (define-key map "B" 'magit-bisect-popup)
    (define-key map "c" 'magit-commit-popup)
    (define-key map "d" 'magit-diff-popup)
    (define-key map "H" 'magit-diff-toggle-refine-hunk)
    (define-key map "+" 'magit-diff-more-context)
    (define-key map "-" 'magit-diff-less-context)
    (define-key map "0" 'magit-diff-default-context)
    (define-key map "e" 'magit-rebase-popup)
    (define-key map "f" 'magit-fetch-popup)
    (define-key map "F" 'magit-pull-popup)
    (define-key map "J" 'magit-am-popup)
    (define-key map "l" 'magit-log-popup)
    (define-key map "m" 'magit-merge-popup)
    (define-key map "M" 'magit-remote-popup)
    (define-key map "o" 'magit-submodule-popup)
    (define-key map "P" 'magit-push-popup)
    (define-key map "r" 'magit-rebase-popup)
    (define-key map "t" 'magit-tag-popup)
    (define-key map "w" 'magit-wazzup)
    (define-key map "\r"       'magit-visit-item)
    (define-key map [  return] 'magit-visit-item)
    (define-key map [C-return] 'magit-dired-jump)
    (define-key map "\s"       'magit-show-item-or-scroll-up)
    (define-key map "\d"       'magit-show-item-or-scroll-down)
    (define-key map "a" 'magit-apply-item)
    (define-key map "A" 'magit-cherry-pick-item)
    (define-key map "S" 'magit-stage-all)
    (define-key map "U" 'magit-unstage-all)
    (define-key map "v" 'magit-revert-item)
    (define-key map "x" 'magit-reset-head)
    (define-key map "X" 'magit-clean)
    (define-key map "y" 'magit-cherry)
    (define-key map "z" 'magit-stash-popup)
    (define-key map ":" 'magit-git-command)
    (define-key map "!" 'magit-run-popup)
    (define-key map "L"      'magit-add-change-log-entry)
    (define-key map "\C-x4a" 'magit-add-change-log-entry-other-window)
    (define-key map "\C-w"   'magit-copy-item-as-kill)
    map)
  "Parent keymap for all keymaps of modes derived from `magit-mode'.")

(defvar magit-status-mode-map
  (let ((map (make-sparse-keymap)))
    (set-keymap-parent map magit-mode-map)
    (define-key map "i" 'magit-ignore-item)
    (define-key map "I" 'magit-ignore-item-locally)
    (define-key map "k" 'magit-discard-item)
    (define-key map "s" 'magit-stage-item)
    (define-key map "u" 'magit-unstage-item)
    (define-key map "C" 'magit-commit-add-log)
    (define-key map "jz" 'magit-jump-to-stashes)
    (define-key map "jn" 'magit-jump-to-untracked)
    (define-key map "ju" 'magit-jump-to-unstaged)
    (define-key map "js" 'magit-jump-to-staged)
    (define-key map "jf" 'magit-jump-to-unpulled)
    (define-key map "jp" 'magit-jump-to-unpushed)
    (define-key map "jr" 'magit-jump-to-pending)
    (define-key map "\M-h" 'magit-show-level-2)
    (define-key map "\M-H" 'magit-show-level-2-all)
    map)
  "Keymap for `magit-status-mode'.")

(defvar magit-diff-mode-map
  (let ((map (make-sparse-keymap)))
    (set-keymap-parent map magit-mode-map)
    (define-key map "\C-c\C-d" 'magit-diff-while-committing)
    (define-key map "\C-c\C-b" 'magit-go-backward)
    (define-key map "\C-c\C-f" 'magit-go-forward)
    (define-key map "\s" 'scroll-up)
    (define-key map "\d" 'scroll-down)
    (define-key map "\M-g" 'magit-jump-to-diffstats)
    (define-key map "jd"   'magit-jump-to-diffstats)
    map)
  "Keymap for `magit-diff-mode'.")

(defvar magit-commit-mode-map
  (let ((map (make-sparse-keymap)))
    (set-keymap-parent map magit-diff-mode-map)
    map)
  "Keymap for `magit-commit-mode'.")

(eval-after-load 'dired-x
  '(define-key magit-status-mode-map [remap dired-jump] 'magit-dired-jump))

(defvar magit-log-mode-map
  (let ((map (make-sparse-keymap)))
    (set-keymap-parent map magit-mode-map)
    (define-key map "+" 'magit-log-show-more-entries)
    (define-key map "h" 'magit-log-toggle-margin)
    map)
  "Keymap for `magit-log-mode'.")

(defvar magit-log-select-mode-map
  (let ((map (make-sparse-keymap)))
    (set-keymap-parent map magit-log-mode-map)
    (define-key map "."        'magit-log-select-pick)
    (define-key map "\C-c\C-c" 'magit-log-select-pick)
    (define-key map "q"        'magit-log-select-quit)
    (define-key map "\C-c\C-k" 'magit-log-select-quit)
    map)
  "Keymap for `magit-log-select-mode'.")
(put 'magit-log-select-pick :advertised-binding [?\C-c ?\C-c])
(put 'magit-log-select-quit :advertised-binding [?\C-c ?\C-k])

(defvar magit-cherry-mode-map
  (let ((map (make-sparse-keymap)))
    (set-keymap-parent map magit-mode-map)
    map)
  "Keymap for `magit-cherry-mode'.")

(defvar magit-reflog-mode-map
  (let ((map (make-sparse-keymap)))
    (set-keymap-parent map magit-log-mode-map)
    map)
  "Keymap for `magit-reflog-mode'.")

(defvar magit-wazzup-mode-map
  (let ((map (make-sparse-keymap)))
    (set-keymap-parent map magit-mode-map)
    (define-key map "i" 'magit-ignore-item)
    map)
  "Keymap for `magit-wazzup-mode'.")

(defvar magit-branch-manager-mode-map
  (let ((map (make-sparse-keymap)))
    (set-keymap-parent map magit-mode-map)
    (define-key map "c" 'magit-branch-and-checkout)
    (define-key map "a" 'magit-remote-add)
    (define-key map "r" 'magit-rename-item)
    (define-key map "k" 'magit-discard-item)
    map)
  "Keymap for `magit-branch-manager-mode'.")

(defvar magit-process-mode-map
  (let ((map (make-sparse-keymap)))
    (set-keymap-parent map magit-mode-map)
    map)
  "Keymap for `magit-process-mode'.")

(easy-menu-define magit-mode-menu magit-mode-map
  "Magit menu"
  '("Magit"
    ["Refresh" magit-refresh t]
    ["Refresh all" magit-refresh-all t]
    "---"
    ["Stage" magit-stage-item t]
    ["Stage all" magit-stage-all t]
    ["Unstage" magit-unstage-item t]
    ["Unstage all" magit-unstage-all t]
    ["Commit" magit-commit-popup t]
    ["Add log entry" magit-commit-add-log t]
    ["Tag" magit-tag t]
    "---"
    ["Diff working tree" magit-diff-working-tree t]
    ["Diff" magit-diff t]
    ("Log"
     ["Oneline Log" magit-log t]
     ["Verbose Log" magit-log-verbose t]
     ["Reflog" magit-reflog t]
     ["Extended..." magit-log-popup t])
    "---"
    ["Cherry pick" magit-cherry-pick-item t]
    ["Apply" magit-apply-item t]
    ["Revert" magit-revert-item t]
    "---"
    ["Ignore" magit-ignore-item t]
    ["Ignore locally" magit-ignore-item-locally t]
    ["Discard" magit-discard-item t]
    ["Reset head" magit-reset-head t]
    ["Clean working tree" magit-clean t]
    ["Stash" magit-stash t]
    ["Snapshot" magit-stash-snapshot t]
    "---"
    ["Branch..." magit-checkout t]
    ["Merge" magit-merge t]
    ["Interactive resolve" magit-interactive-resolve t]
    ["Rebase..." magit-rebase-popup t]
    "---"
    ["Push" magit-push t]
    ["Pull" magit-pull t]
    ["Remote update" magit-remote-update t]
    ("Submodule"
     ["Submodule update" magit-submodule-update t]
     ["Submodule update and init" magit-submodule-update-init t]
     ["Submodule init" magit-submodule-init t]
     ["Submodule sync" magit-submodule-sync t])
    "---"
    ("Extensions")
    "---"
    ["Display Git output" magit-process t]
    ["Quit Magit" magit-mode-quit-window t]))

(magit-define-popup magit-dispatch-popup
  "Popup console for dispatching other popups."
  'magit-popups
  :actions '((?b "Branching"       magit-branch-popup)
             (?B "Bisecting"       magit-bisect-popup)
             (?c "Committing"      magit-commit-popup)
             (?d "Diffing"         magit-diff-popup)
             (?f "Fetching"        magit-fetch-popup)
             (?F "Pulling"         magit-pull-popup)
             (?g "Refresh Buffers" magit-refresh-all)
             (?l "Logging"         magit-log-popup)
             (?m "Merging"         magit-merge-popup)
             (?M "Remoting"        magit-remote-popup)
             (?P "Pushing"         magit-push-popup)
             (?o "Submoduling"     magit-submodule-popup)
             (?r "Rebasing"        magit-rebase-popup)
             (?s "Show Status"     magit-status)
             (?S "Stage all"       magit-stage-all)
             (?t "Tagging"         magit-tag-popup)
             (?U "Unstage all"     magit-unstage-all)
             (?v "Show Commit"     magit-show-commit)
             (?V "Show File"       magit-show)
             (?w "Wazzup"          magit-wazzup)
             (?y "Cherry"          magit-cherry)
             (?z "Stashing"        magit-stash-popup)
             (?! "Running"         magit-run-popup)
             (?$ "Show Process"    magit-display-process)))

;;; Utilities
;;;; Various Utilities

(defmacro magit-bind-match-strings (varlist &rest body)
  (declare (indent 1))
  (let ((i 0))
    `(let ,(mapcar (lambda (var)
                     (list var (list 'match-string (cl-incf i))))
                   varlist)
       ,@body)))

(defmacro magit-read-char-case (prompt abort &rest clauses)
  (declare (indent 2))
  (let ((ng (cl-gensym "ng-"))
        (p0 (cl-gensym "p0-"))
        (p1 (cl-gensym "p1-"))
        (p2 (cl-gensym "p2-")))
    `(let* ((,ng 0)
            (,p0 ,prompt)
            (,p1 (concat ,p0 (mapconcat 'cadr ',clauses ", ")))
            (,p2 (concat (unless ,p0 "Choose one of ") ,p1
                         (and ,abort ", or [C-g] to abort")))
            (cursor-in-echo-area t))
       (catch 'choice
         (while (< ,ng 5) ; prevent user panic
           (cl-case (read-event (concat (if (> ,ng 0) ,p2 ,p1) " "))
             ,@(--map `(,(car it) (throw 'choice (progn ,@(cddr it))))
                      clauses)
             (t (ding) (cl-incf ,ng))))))))

(defun magit-file-line (file)
  "Return the first line of FILE as a string."
  (when (file-regular-p file)
    (with-temp-buffer
      (insert-file-contents file)
      (buffer-substring-no-properties (point-min)
                                      (line-end-position)))))

(defun magit-file-lines (file &optional keep-empty-lines)
  "Return a list of strings containing one element per line in FILE.
Unless optional argument KEEP-EMPTY-LINES is t, trim all empty lines."
  (when (file-regular-p file)
    (with-temp-buffer
      (insert-file-contents file)
      (split-string (buffer-string) "\n" (not keep-empty-lines)))))

(defvar-local magit-file-name ()
  "Name of file the buffer shows a different version of.")

(defun magit-buffer-file-name (&optional relative)
  (let ((topdir (magit-get-top-dir)))
    (--when-let (or buffer-file-name
                    (-when-let (base (buffer-base-buffer))
                      (with-current-buffer base
                        buffer-file-name))
                    (-when-let (name magit-file-name)
                      (expand-file-name name topdir)))
      (if relative
          (file-relative-name (file-truename it) topdir)
        (file-truename it)))))

(defun magit-commit-log-buffer ()
  (cl-find-if (lambda (buf)
                (equal (magit-get-top-dir)
                       (with-current-buffer buf
                         (and git-commit-mode (magit-get-top-dir)))))
              (append (buffer-list (selected-frame))
                      (buffer-list))))

(defun magit-format-duration (duration spec width)
  (cl-destructuring-bind (char unit units weight)
      (car spec)
    (let ((cnt (round (/ duration weight 1.0))))
      (if (or (not (cdr spec))
              (>= (/ duration weight) 1))
          (if (= width 1)
              (format "%3i%c" cnt char)
            (format (format "%%3i %%-%is" width) cnt
                    (if (= cnt 1) unit units)))
        (magit-format-duration duration (cdr spec) width)))))

(defun magit-flatten-onelevel (list)
  (cl-mapcan (lambda (elt)
               (cond ((consp elt) (copy-sequence elt))
                     (elt (list elt))))
             list))

(defun magit-insert (string face &rest args)
  (if magit-use-overlays
      (let ((start (point)))
        (insert string)
        (let ((ov (make-overlay start (point) nil t)))
          (overlay-put ov 'face face)
          (overlay-put ov 'priority 10)
          (overlay-put ov 'evaporate t)))
    (insert (propertize string 'face face)))
  (apply #'insert args))

(defun magit-put-face-property (start end face)
  (if magit-use-overlays
      (let ((ov (make-overlay start end nil t)))
        (overlay-put ov 'face face)
        (overlay-put ov 'priority 10)
        (overlay-put ov 'evaporate t))
    (put-text-property start end 'face face)))

(defun magit-load-config-extensions ()
  "Load Magit extensions that are defined at the Git config layer."
  (dolist (ext (magit-get-all "magit.extension"))
    (let ((sym (intern (format "magit-%s-mode" ext))))
      (when (and (fboundp sym)
                 (not (eq sym 'magit-wip-save-mode)))
        (funcall sym 1)))))

;;;; Buffer Margins

(defun magit-set-buffer-margin (width enable)
  (-when-let (window (get-buffer-window))
    (with-selected-window window
      (set-window-margins nil (car (window-margins)) (if enable width 0))
      (let ((fn (apply-partially
                 (lambda (width)
                   (-when-let (window (get-buffer-window))
                     (with-selected-window window
                       (set-window-margins nil (car (window-margins))
                                           width))))
                 width)))
        (if enable
            (add-hook  'window-configuration-change-hook fn nil t)
          (remove-hook 'window-configuration-change-hook fn t))))))

(defun magit-make-margin-overlay (&rest strings)
  (let ((o (make-overlay (point) (line-end-position) nil t)))
    (overlay-put o 'evaporate t)
    (overlay-put o 'before-string
                 (propertize "o" 'display
                             (list '(margin right-margin)
                                   (apply #'concat strings))))))

(defvar-local magit-log-margin-timeunit-width nil)

(defun magit-log-margin-set-timeunit-width ()
  (cl-destructuring-bind (width characterp duration-spec)
      magit-log-margin-spec
    (setq magit-log-margin-timeunit-width
          (if characterp
              1
            (apply 'max (mapcar (lambda (e)
                                  (max (length (nth 1 e))
                                       (length (nth 2 e))))
                                (symbol-value duration-spec)))))))

;;; Magit Api
;;;; Section Api
;;;;; Section Core

(cl-defstruct magit-section
  type info
  beginning content-beginning end
  hidden needs-refresh-on-show highlight
  diff-status diff-file2
  process
  parent children)

(defvar-local magit-root-section nil
  "The root section in the current buffer.
All other sections are descendants of this section.  The value
of this variable is set by `magit-with-section' and you should
never modify it.")
(put 'magit-root-section 'permanent-local t)

;;;;; Section Creation

(defvar magit-with-section--parent nil
  "For use by `magit-with-section' only.")

(defvar magit-with-section--oldroot nil
  "For use by `magit-with-section' only.")

(defmacro magit-with-section (arglist &rest body)
  "\n\n(fn (NAME TYPE &optional INFO HEADING NOHIGHLIGHT COLLAPSE) &rest ARGS)"
  (declare (indent 1) (debug ((form form &optional form form form) body)))
  (let ((s (car arglist)))
    `(let ((,s (make-magit-section
                :type ',(nth 1 arglist)
                :info  ,(nth 2 arglist)
                :highlight (not ,(nth 4 arglist))
                :beginning (point-marker)
                :content-beginning (point-marker)
                :parent magit-with-section--parent)))
       (setf (magit-section-hidden ,s)
             (-if-let (old (and magit-with-section--oldroot
                                (magit-find-section
                                 (magit-section-path ,s)
                                 magit-with-section--oldroot)))
                 (magit-section-hidden old)
               ,(nth 5 arglist)))
       (let ((magit-with-section--parent ,s)
             (magit-with-section--oldroot
              (or magit-with-section--oldroot
                  (unless magit-with-section--parent
                    (prog1 magit-root-section
                      (setq magit-root-section ,s))))))
         ,@body)
       (when ,s
         (set-marker-insertion-type (magit-section-content-beginning ,s) t)
         (-when-let (heading ,(nth 3 arglist))
           (save-excursion
             (goto-char (magit-section-beginning ,s))
             (insert
              (if (string-match-p "\n$" heading)
                  (substring heading 0 -1)
                (propertize
                 (let (c)
                   (if (and magit-show-child-count
                            (string-match-p ":$" heading)
                            (> (setq c (length (magit-section-children ,s))) 0))
                       (format "%s (%s):" (substring heading 0 -1) c)
                     heading))
                 'face 'magit-section-title)))
             (insert "\n")))
         (set-marker-insertion-type (magit-section-beginning ,s) t)
         (goto-char (max (point) ; smaller if there is no content
                         (magit-section-content-beginning ,s)))
         (setf (magit-section-end ,s) (point-marker))
         (save-excursion
           (goto-char (magit-section-beginning ,s))
           (let ((end (magit-section-end ,s)))
             (while (< (point) end)
               (let ((next (or (next-single-property-change
                                (point) 'magit-section)
                               end)))
                 (unless (get-text-property (point) 'magit-section)
                   (put-text-property (point) next 'magit-section ,s))
                 (goto-char next)))))
         (if (eq ,s magit-root-section)
             (magit-section-set-hidden magit-root-section nil)
           (setf (magit-section-children (magit-section-parent ,s))
                 (nconc (magit-section-children (magit-section-parent ,s))
                        (list ,s)))))
       ,s)))

(defmacro magit-cmd-insert-section (arglist washer program &rest args)
  "\n\n(fn (TYPE &optional HEADING) WASHER PROGRAM &rest ARGS)"
  (declare (indent 2))
  `(magit-with-section (section ,(car arglist)
                                ',(car arglist)
                                ,(cadr arglist) t)
     (apply #'process-file ,program nil (list t nil) nil
            (magit-flatten-onelevel (list ,@args)))
     (unless (eq (char-before) ?\n)
       (insert "\n"))
     (save-restriction
       (narrow-to-region (magit-section-content-beginning section) (point))
       (goto-char (point-min))
       (funcall ,washer)
       (goto-char (point-max)))
     (let ((parent   (magit-section-parent section))
           (head-beg (magit-section-beginning section))
           (body-beg (magit-section-content-beginning section)))
       (if (= (point) body-beg)
           (if (not parent)
               (insert "(empty)\n")
             (delete-region head-beg body-beg)
             (setq section nil))
         (insert "\n")))))

(defmacro magit-git-insert-section (arglist washer &rest args)
  "\n\n(fn (TYPE &optional HEADING) WASHER &rest ARGS)"
  (declare (indent 2))
  `(magit-cmd-insert-section ,arglist
       ,washer
     magit-git-executable
     magit-git-standard-options ,@args))

(defmacro magit-insert-line-section (arglist line)
  "\n\n(fn (TYPE &optional INFO) line)"
  (declare (indent 1))
  (let ((l (cl-gensym "line")))
    `(let ((,l (concat ,line "\n")))
       (when (string-match "^\\([^:]+\\):\\( \\)" ,l)
         (setq ,l (replace-match
                   (make-string (max 1 (- magit-status-line-align-to
                                          (length (match-string 1 ,l))))
                                ?\s)
                   t t ,l 2)))
       (magit-with-section (section ,(car arglist) ',(car arglist) ,l t)
         (setf (magit-section-info section) ,(cadr arglist))))))

;;;;; Section Searching

(defun magit-find-section (path parent)
  "Find the section at the path PATH in subsection of section parent."
  (if (null path)
      parent
    (--when-let (car (--drop-while
                      (not (equal (magit-section-info it) (car path)))
                      (magit-section-children parent)))
      (magit-find-section (cdr path) it))))

(defun magit-section-path (section)
  "Return the path of SECTION."
  (-when-let (parent (magit-section-parent section))
    (append (magit-section-path parent)
            (list (magit-section-info section)))))

(defun magit-find-section-after (pos)
  "Find the first section that begins after POS."
  (magit-find-section-after* pos (list magit-root-section)))

(defun magit-find-section-after* (pos secs)
  "Find the first section that begins after POS in the list SECS
\(including children of sections in SECS)."
  (while (and secs
              (<= (magit-section-beginning (car secs)) pos))
    (setq secs (if (magit-section-hidden (car secs))
                   (cdr secs)
                 (append (magit-section-children (car secs))
                         (cdr secs)))))
  (car secs))

(defun magit-find-section-before (pos)
  "Return the last section that begins before POS."
  (let ((section (magit-find-section-at pos)))
    (cl-do* ((current (or (magit-section-parent section)
                          section)
                      next)
             (next (unless (magit-section-hidden current)
                     (magit-find-section-before*
                      pos (magit-section-children current)))
                   (unless (magit-section-hidden current)
                     (magit-find-section-before*
                      pos (magit-section-children current)))))
        ((null next) current))))

(defun magit-find-section-before* (pos secs)
  "Find the last section that begins before POS in the list SECS."
  (let ((prev nil))
    (while (and secs
                (< (magit-section-beginning (car secs)) pos))
      (setq prev (car secs))
      (setq secs (cdr secs)))
    prev))

(defun magit-current-section ()
  "Return the Magit section at point."
  (magit-find-section-at (point)))

(defun magit-find-section-at (pos)
  "Return the Magit section at POS."
  (or (get-text-property pos 'magit-section)
      magit-root-section))

;;;;; Section Jumping

(defun magit-goto-next-section ()
  "Go to the next section."
  (interactive)
  (--if-let (magit-find-section-after (point))
      (magit-goto-section it)
    (message "No next section")))

(defun magit-goto-previous-section ()
  "Go to the previous section."
  (interactive)
  (if (eq (point) 1)
      (message "No previous section")
    (magit-goto-section (magit-find-section-before (point)))))

(defun magit-goto-parent-section ()
  "Go to the parent section."
  (interactive)
  (--when-let (magit-section-parent (magit-current-section))
    (goto-char (magit-section-beginning it))))

(defun magit-goto-next-sibling-section ()
  "Go to the next sibling section."
  (interactive)
  (let* ((section (magit-current-section))
         (parent  (magit-section-parent section)))
    (--if-let (and parent (magit-find-section-after*
                           (1- (magit-section-end section))
                           (magit-section-children parent)))
        (magit-goto-section it)
      (magit-goto-next-section))))

<<<<<<< HEAD
(defun magit-goto-previous-sibling-section ()
  "Go to the previous sibling section."
  (interactive)
  (let* ((section (magit-current-section))
         (parent  (magit-section-parent section)))
    (--if-let (and parent (magit-find-section-before*
                           (magit-section-beginning section)
                           (magit-section-children parent)))
        (magit-goto-section it)
      (magit-goto-previous-section))))
=======
If optional WITH-DISTANCE-P is non-nil then return (TAG COMMITS),
if it is `dirty' return (TAG COMMIT DIRTY). COMMITS is the number
of commits in \"HEAD\" but not in TAG and DIRTY is t if there are
uncommitted changes, nil otherwise."
  (let ((tag (magit-git-string "describe" "--long" "--tags"
                               (and (eq with-distance-p 'dirty) "--dirty"))))
    (save-match-data
      (when tag
        (string-match
         "\\(.+\\)-\\(?:0[0-9]*\\|\\([0-9]+\\)\\)-g[0-9a-z]+\\(-dirty\\)?$" tag)
        (if with-distance-p
            (list (match-string 1 tag)
                  (string-to-number (or (match-string 2 tag) "0"))
                  (and (match-string 3 tag) t))
          (match-string 1 tag))))))
>>>>>>> cfdb3ba2

(defun magit-goto-section (section)
  (goto-char (magit-section-beginning section))
  (magit-log-maybe-show-commit section)
  (magit-log-maybe-show-more-entries section))

(defun magit-goto-section-at-path (path)
  "Go to the section described by PATH."
  (--if-let (magit-find-section path magit-root-section)
      (goto-char (magit-section-beginning it))
    (message "No such section")))

(defmacro magit-define-section-jumper (sym title)
  "Define an interactive function to go to section SYM.
TITLE is the displayed title of the section."
  (let ((fun (intern (format "magit-jump-to-%s" sym))))
    `(progn
       (defun ,fun (&optional expand) ,(format "\
Jump to section '%s'.
With a prefix argument also expand it." title)
         (interactive "P")
         (if (magit-goto-section-at-path '(,sym))
             (when expand
               (with-local-quit (magit-expand-section))
               (recenter 0))
           (message ,(format "Section '%s' wasn't found" title))))
       (put ',fun 'definition-name ',sym))))

(magit-define-section-jumper stashes   "Stashes")
(magit-define-section-jumper untracked "Untracked files")
(magit-define-section-jumper unstaged  "Unstaged changes")
(magit-define-section-jumper staged    "Staged changes")
(magit-define-section-jumper unpulled  "Unpulled commits")
(magit-define-section-jumper unpushed  "Unpushed commits")
(magit-define-section-jumper pending   "Pending commits")
(magit-define-section-jumper diffstats "Diffstats")

;;;;; Section Hooks

(defun magit-add-section-hook (hook function &optional at append local)
  "Add to the value of section hook HOOK the function FUNCTION.

Add FUNCTION at the beginning of the hook list unless optional
APPEND is non-nil, in which case FUNCTION is added at the end.
If FUNCTION already is a member then move it to the new location.

If optional AT is non-nil and a member of the hook list, then add
FUNCTION next to that instead.  Add before or after AT depending
on APPEND.  If only FUNCTION is a member of the list, then leave
it where ever it already is.

If optional LOCAL is non-nil, then modify the hook's buffer-local
value rather than its global value.  This makes the hook local by
copying the default value.  That copy is then modified.

HOOK should be a symbol.  If HOOK is void, it is first set to nil.
HOOK's value must not be a single hook function.  FUNCTION should
be a function that takes no arguments and inserts one or multiple
sections at point, moving point forward.  FUNCTION may choose not
to insert its section(s), when doing so would not make sense.  It
should not be abused for other side-effects.  To remove FUNCTION
again use `remove-hook'."
  (or (boundp hook) (set hook nil))
  (or (default-boundp hook) (set-default hook nil))
  (let ((value (if local
                   (if (local-variable-p hook)
                       (symbol-value hook)
                     (unless (local-variable-if-set-p hook)
                       (make-local-variable hook))
                     (copy-sequence (default-value hook)))
                 (default-value hook))))
    (if at
        (when (setq at (member at value))
          (setq value (delq function value))
          (if append
              (push function (cdr at))
            (push (car at) (cdr at))
            (setcar at function)))
      (setq value (delq function value)))
    (unless (member function value)
      (setq value (if append
                      (append value (list function))
                    (cons function value))))
    (if local
        (set hook value)
      (set-default hook value))))

;;;;; Section Utilities

(defun magit-map-sections (function section)
  "Apply FUNCTION to SECTION and recursively its subsections."
  (funcall function section)
  (mapc (apply-partially 'magit-map-sections function)
        (magit-section-children section)))

(defun magit-wash-sequence (function)
  "Repeatedly call FUNCTION until it returns nil or eob is reached.
FUNCTION has to move point forward or return nil."
  (while (and (not (eobp)) (funcall function))))

(defun magit-section-parent-info (section)
  (setq section (magit-section-parent section))
  (when section (magit-section-info   section)))

(defun magit-section-lineage (section)
  (when section
    (cons section (magit-section-lineage (magit-section-parent section)))))

(defun magit-section-siblings (section &optional direction)
  (-when-let (parent (magit-section-parent section))
    (let ((siblings  (magit-section-children parent)))
      (cl-ecase direction
        (prev (member section (reverse siblings)))
        (next (member section siblings))
        (nil  siblings)))))

(defun magit-section-region-siblings (&optional key)
  (let ((beg (magit-find-section-at (region-beginning)))
        (end (magit-find-section-at (region-end))))
    (if (eq beg end)
        (list (if key (funcall key beg) beg))
      (goto-char (region-end))
      (when (bolp)
        (setq end (magit-find-section-at (1- (point)))))
      (while (> (length (magit-section-path beg))
                (length (magit-section-path end)))
        (setq beg (magit-section-parent beg)))
      (while (> (length (magit-section-path end))
                (length (magit-section-path beg)))
        (setq end (magit-section-parent end)))
      (let* ((parent   (magit-section-parent beg))
             (siblings (magit-section-children parent)))
        (if (eq parent (magit-section-parent end))
            (mapcar (or key #'identity)
                    (cl-intersection (memq beg siblings)
                                     (memq end (reverse siblings))))
          (user-error "Ambitious cross-section region"))))))

(defun magit-diff-section-for-diffstat (section)
  (let ((file (magit-section-info section)))
    (cl-find-if (lambda (s)
                  (and (eq (magit-section-type s) 'diff)
                       (string-equal (magit-section-info s) file)))
                (magit-section-children magit-root-section))))

;;;;; Section Visibility

(defun magit-section-set-hidden (section hidden)
  "Hide SECTION if HIDDEN is not nil, show it otherwise."
  (setf (magit-section-hidden section) hidden)
  (if (and (not hidden)
           (magit-section-needs-refresh-on-show section))
      (magit-refresh)
    (let ((inhibit-read-only t)
          (beg (save-excursion
                 (goto-char (magit-section-beginning section))
                 (forward-line)
                 (point)))
          (end (magit-section-end section)))
      (when (< beg end)
        (put-text-property beg end 'invisible hidden)))
    (unless hidden
      (dolist (c (magit-section-children section))
        (magit-section-set-hidden c (magit-section-hidden c))))))

(defun magit-section-any-hidden (section)
  "Return true if SECTION or any of its children is hidden."
  (or (magit-section-hidden section)
      (-first 'magit-section-any-hidden
              (magit-section-children section))))

(defun magit-section-collapse (section)
  "Show SECTION and hide all its children."
  (dolist (c (magit-section-children section))
    (setf (magit-section-hidden c) t))
  (magit-section-set-hidden section nil))

(defun magit-section-expand (section)
  "Show SECTION and all its children."
  (dolist (c (magit-section-children section))
    (setf (magit-section-hidden c) nil))
  (magit-section-set-hidden section nil))

(defun magit-section-expand-all-aux (section)
  "Show recursively all SECTION's children."
  (dolist (c (magit-section-children section))
    (setf (magit-section-hidden c) nil)
    (magit-section-expand-all-aux c)))

(defun magit-section-expand-all (section)
  "Show SECTION and all its children."
  (magit-section-expand-all-aux section)
  (magit-section-set-hidden section nil))

(defun magit-section-hideshow (flag-or-func)
  "Show or hide current section depending on FLAG-OR-FUNC.

If FLAG-OR-FUNC is a function, it will be ran on current section.
IF FLAG-OR-FUNC is a boolean, the section will be hidden if it is
true, shown otherwise."
  (let ((section (magit-current-section)))
    (when (magit-section-parent section)
      (goto-char (magit-section-beginning section))
      (if (functionp flag-or-func)
          (funcall flag-or-func section)
        (magit-section-set-hidden section flag-or-func)))))

(defun magit-show-section ()
  "Show current section."
  (interactive)
  (magit-section-hideshow nil))

(defun magit-hide-section ()
  "Hide current section."
  (interactive)
  (magit-section-hideshow t))

(defun magit-collapse-section ()
  "Hide all subsection of current section."
  (interactive)
  (magit-section-hideshow #'magit-section-collapse))

(defun magit-expand-section ()
  "Show all subsection of current section."
  (interactive)
  (magit-section-hideshow #'magit-section-expand))

(defun magit-toggle-file-section ()
  "Like `magit-toggle-section' but toggle at file granularity."
  (interactive)
  (when (eq (magit-section-type (magit-current-section)) 'hunk)
    (magit-goto-parent-section))
  (magit-toggle-section))

(defun magit-toggle-section ()
  "Toggle hidden status of current section."
  (interactive)
  (magit-section-hideshow
   (lambda (s)
     (magit-section-set-hidden s (not (magit-section-hidden s))))))

(defun magit-expand-collapse-section ()
  "Toggle hidden status of subsections of current section."
  (interactive)
  (magit-section-hideshow
   (lambda (s)
     (cond ((magit-section-any-hidden s)
            (magit-section-expand-all s))
           (t
            (magit-section-collapse s))))))

(defun magit-cycle-section ()
  "Cycle between expanded, hidden and collapsed state for current section.

Hidden: only the first line of the section is shown
Collapsed: only the first line of the subsection is shown
Expanded: everything is shown."
  (interactive)
  (magit-section-hideshow
   (lambda (s)
     (cond ((magit-section-hidden s)
            (magit-section-collapse s))
           ((with-no-warnings
              (cl-notany #'magit-section-hidden (magit-section-children s)))
            (magit-section-set-hidden s t))
           (t
            (magit-section-expand s))))))

(defun magit-show-level-1 ()
  "Show surrounding sections on first level."
  (interactive)
  (magit-show-level 1))

(defun magit-show-level-1-all ()
  "Show all sections on first level."
  (interactive)
  (magit-show-level 1 t))

(defun magit-show-level-2 ()
  "Show surrounding sections up to second level."
  (interactive)
  (magit-show-level 2))

(defun magit-show-level-2-all ()
  "Show all sections up to second level."
  (interactive)
  (magit-show-level 2 t))

(defun magit-show-level-3 ()
  "Show surrounding sections up to third level."
  (interactive)
  (magit-show-level 3))

(defun magit-show-level-3-all ()
  "Show all sections up to third level."
  (interactive)
  (magit-show-level 3 t))

(defun magit-show-level-4 ()
  "Show surrounding sections up to fourth level."
  (interactive)
  (magit-show-level 4))

(defun magit-show-level-4-all ()
  "Show all sections up to fourth level."
  (interactive)
  (magit-show-level 4 t))

(defun magit-show-level (level &optional all)
  (if all
      (magit-show-level* magit-root-section 0 level nil)
    (let ((path (reverse (magit-section-lineage (magit-current-section)))))
      (magit-show-level* (car path) 0 level (cdr path)))))

(defun magit-show-level* (section level threshold path)
  (magit-section-set-hidden section (>= level threshold))
  (when (< level threshold)
    (if path
        (magit-show-level* (car path) (1+ level) threshold (cdr path))
      (dolist (c (magit-section-children section))
        (magit-show-level* c (1+ level) threshold nil)))))

;;;;; Section Highlighting

(defvar-local magit-highlighted-section nil)
(defvar-local magit-highlight-overlay nil)

(defun magit-highlight-section ()
  "Highlight current section.
If its HIGHLIGHT slot is nil, then don't highlight it."
  (let ((section (magit-current-section))
        (refinep (lambda ()
                   (and magit-highlighted-section
                        (eq magit-diff-refine-hunk t)
                        (eq (magit-section-type magit-highlighted-section)
                            'hunk)))))
    (unless (eq section magit-highlighted-section)
      (when (funcall refinep)
        (magit-diff-unrefine-hunk magit-highlighted-section))
      (setq magit-highlighted-section section)
      (unless magit-highlight-overlay
        (overlay-put (setq magit-highlight-overlay (make-overlay 1 1))
                     'face magit-item-highlight-face))
      (cond ((and section (magit-section-highlight section))
             (when (funcall refinep)
               (magit-diff-refine-hunk section))
             (move-overlay magit-highlight-overlay
                           (magit-section-beginning section)
                           (magit-section-end section)
                           (current-buffer)))
            (t
             (delete-overlay magit-highlight-overlay))))))

;;;;; Section Actions

(defun magit-section-context-type (section)
  (cons (magit-section-type section)
        (-when-let (parent (magit-section-parent section))
          (magit-section-context-type parent))))

(defun magit-section-match-1 (l1 l2)
  (or (null l1)
      (if (eq (car l1) '*)
          (or (magit-section-match-1 (cdr l1) l2)
              (and l2
                   (magit-section-match-1 l1 (cdr l2))))
        (and l2
             (equal (car l1) (car l2))
             (magit-section-match-1 (cdr l1) (cdr l2))))))

(defun magit-section-match (condition &optional section)
  (unless section
    (setq section (magit-current-section)))
  (cond ((eq condition t) t)
        ((not section)  nil)
        ((listp condition)
         (--first (magit-section-match it section) condition))
        (t
         (magit-section-match-1 (if (symbolp condition)
                                    (list condition)
                                  (append condition nil))
                                (magit-section-context-type section)))))

(defmacro magit-section-case (slots &rest clauses)
  (declare (indent 1))
  `(let* ((it (magit-current-section))
          ,@(mapcar
             (lambda (slot)
               `(,slot
                 (and it (,(intern (format "magit-section-%s" slot)) it))))
             slots))
     (cond ,@(mapcar (lambda (clause)
                       `((magit-section-match ',(car clause) it)
                         ,@(cdr clause)))
                     clauses))))

(defconst magit-section-action-success
  (make-symbol "magit-section-action-success"))

(defmacro magit-section-action (opname slots &rest clauses)
  (declare (indent 2) (debug (sexp &rest (sexp body))))
  (let ((value (cl-gensym "value")))
    `(let ((,value
            (or (run-hook-wrapped
                 ',(intern (format "magit-%s-hook" opname))
                 (lambda (fn section)
                   (when (magit-section-match
                          (or (get fn 'magit-section-action-context)
                              (error "%s undefined for %s"
                                     'magit-section-action-context fn))
                          section)
                     (funcall fn (magit-section-info section))))
                 (magit-current-section))
                (magit-section-case ,slots
                  ,@clauses
                  (t (user-error
                      (if (magit-current-section)
                          ,(format "Cannot %s this section" opname)
                        ,(format "Nothing to %s here" opname))))))))
       (unless (eq ,value magit-section-action-success)
         ,value))))

(defun magit-current-commit ()
  (magit-section-case (info) (commit info)))

;;;; Process Api
;;;;; Process Commands

(defun magit-process ()
  "Display Magit process buffer."
  (interactive)
  (let ((buf (magit-process-buffer)))
    (if (buffer-live-p buf)
        (pop-to-buffer buf)
      (user-error "Process buffer doesn't exist"))))

(defun magit-process-kill ()
  "Kill the process at point."
  (interactive)
  (magit-section-case (info)
    (process (if (eq (process-status info) 'run)
                 (when (yes-or-no-p "Kill this process? ")
                   (kill-process info))
               (user-error "Process isn't running")))))

(defvar magit-git-command-history nil)

(magit-define-popup magit-run-popup
  "Popup console for running raw Git commands."
  'magit-popups
  :actions '((?! "Git Subcommand (from root)" magit-git-command-topdir)
             (?: "Git Subcommand (from pwd)" magit-git-command)
             (?g "Git Gui" magit-run-git-gui)
             (?k "Gitk" magit-run-gitk))
  :default-action 'magit-git-command)

;;;###autoload
(defun magit-git-command (args directory)
  "Execute a Git subcommand asynchronously, displaying the output.
With a prefix argument run Git in the root of the current
repository.  Non-interactively run Git in DIRECTORY with ARGS."
  (interactive (magit-git-command-read-args))
  (require 'eshell)
  (magit-mode-display-buffer (magit-process-buffer nil t)
                             'magit-process-mode 'pop-to-buffer)
  (goto-char (point-max))
  (let ((default-directory directory))
    (magit-run-git-async
     (with-temp-buffer
       (insert args)
       (mapcar 'eval (eshell-parse-arguments (point-min)
                                             (point-max)))))))

(defun magit-git-command-topdir (args directory)
  "Execute a Git subcommand asynchronously, displaying the output.
Run Git in the root of the current repository.
\n(fn)" ; arguments are for internal use
  (interactive (magit-git-command-read-args t))
  (magit-git-command args directory))

(defun magit-git-command-read-args (&optional root)
  (let ((dir (if (or root current-prefix-arg)
                 (or (magit-get-top-dir)
                     (user-error "Not inside a Git repository"))
               default-directory)))
    (list (read-string (format "Git subcommand (in %s): "
                               (abbreviate-file-name dir))
                       nil 'magit-git-command-history)
          dir)))

;;;;; Process Mode

(define-derived-mode magit-process-mode magit-mode "Magit Process"
  "Mode for looking at git process output.")

(defvar magit-process-buffer-name "*magit-process*"
  "Name of buffer where output of processes is put.")

(defun magit-process-buffer (&optional topdir create)
  (or (magit-mode-get-buffer magit-process-buffer-name
                             'magit-process-mode topdir)
      (with-current-buffer (magit-mode-get-buffer-create
                            magit-process-buffer-name
                            'magit-process-mode topdir)
        (magit-process-mode)
        (let* ((inhibit-read-only t)
               (s (magit-with-section (section processbuf nil nil t)
                    (insert "\n"))))
          (set-marker-insertion-type (magit-section-beginning s) nil)
          (set-marker-insertion-type (magit-section-content-beginning s) nil)
          (current-buffer)))))

;;;;; Synchronous Processes

(defun magit-git-exit-code (&rest args)
  "Execute Git with ARGS, returning its exit code."
  (apply #'process-file magit-git-executable nil nil nil
         (append magit-git-standard-options
                 (magit-flatten-onelevel args))))

(defun magit-git-success (&rest args)
  "Execute Git with ARGS, returning t if its exit code is 0."
  (= (apply #'magit-git-exit-code args) 0))

(defun magit-git-failure (&rest args)
  "Execute Git with ARGS, returning t if its exit code is 1."
  (= (apply #'magit-git-exit-code args) 1))

(defun magit-git-string (&rest args)
  "Execute Git with ARGS, returning the first line of its output.
If there is no output return nil.  If the output begins with a
newline return an empty string."
  (with-temp-buffer
    (apply #'process-file magit-git-executable nil (list t nil) nil
           (append magit-git-standard-options
                   (magit-flatten-onelevel args)))
    (unless (= (point-min) (point-max))
      (goto-char (point-min))
      (buffer-substring-no-properties
       (line-beginning-position)
       (line-end-position)))))

(defun magit-git-true (&rest args)
  "Execute Git with ARGS, returning t if it prints \"true\".
Return t if the first (and usually only) output line is the
string \"true\", otherwise return nil."
  (equal (apply #'magit-git-string args) "true"))

(defun magit-git-false (&rest args)
  "Execute Git with ARGS, returning t if it prints \"false\".
Return t if the first (and usually only) output line is the
string \"false\", otherwise return nil."
  (equal (apply #'magit-git-string args) "false"))

(defun magit-git-insert (&rest args)
  "Execute Git with ARGS, inserting its output at point."
  (apply #'process-file magit-git-executable nil (list t nil) nil
         (append magit-git-standard-options
                 (magit-flatten-onelevel args))))

(defun magit-git-lines (&rest args)
  "Execute Git with ARGS, returning its output as a list of lines.
Empty lines anywhere in the output are omitted."
  (with-temp-buffer
    (apply #'process-file magit-git-executable nil (list t nil) nil
           (append magit-git-standard-options
                   (magit-flatten-onelevel args)))
    (split-string (buffer-string) "\n" 'omit-nulls)))

(defun magit-run-git (&rest args)
  "Call Git synchronously in a separate process, and refresh.

The arguments ARGS specify command line arguments.  The first
level of ARGS is flattened, so each member of ARGS has to be a
string or a list of strings.

Option `magit-git-executable' specifies which Git executable is
used.  The arguments in option `magit-git-standard-options' are
prepended to ARGS.

After Git returns, the current buffer (if it is a Magit buffer)
as well as the current repository's status buffer are refreshed.
Unmodified buffers visiting files that are tracked in the current
repository are reverted if `magit-auto-revert-mode' is active.

Process output goes into a new section in a buffer specified by
variable `magit-process-buffer-name'."
  (apply #'magit-call-git (magit-process-quote-arguments args))
  (magit-refresh))

(defun magit-call-git (&rest args)
  "Call Git synchronously in a separate process.

The arguments ARGS specify command line arguments.  The first
level of ARGS is flattened, so each member of ARGS has to be a
string or a list of strings.

Option `magit-git-executable' specifies which Git executable is
used.  The arguments in option `magit-git-standard-options' are
prepended to ARGS.

Process output goes into a new section in a buffer specified by
variable `magit-process-buffer-name'."
  (apply #'magit-call-process magit-git-executable
         (append magit-git-standard-options args)))

(defun magit-call-process (program &rest args)
  "Call PROGRAM synchronously in a separate process.

The arguments ARGS specify command line arguments.  The first
level of ARGS is flattened, so each member of ARGS has to be a
string or a list of strings.

Process output goes into a new section in a buffer specified by
variable `magit-process-buffer-name'."
  (setq args (magit-flatten-onelevel args))
  (cl-destructuring-bind (process-buf . section)
      (magit-process-setup program args)
    (magit-process-finish
     (let ((inhibit-read-only t))
       (apply #'process-file program nil process-buf nil args))
     process-buf (current-buffer) default-directory section)))

(defun magit-run-git-with-input (input &rest args)
  "Call Git in a separate process.

The first argument, INPUT, has to be a buffer or the name of an
existing buffer.  The content of that buffer is used as the
process' standard input.

The remaining arguments, ARGS, specify command line arguments.
The first level of ARGS is flattened, so each member of ARGS has
to be a string or a list of strings.

Option `magit-git-executable' specifies which Git executable is
used.  The arguments in option `magit-git-standard-options' are
prepended to ARGS.

After Git returns, the current buffer (if it is a Magit buffer)
as well as the current repository's status buffer are refreshed.
Unmodified buffers visiting files that are tracked in the current
repository are reverted if `magit-auto-revert-mode' is active.

This function actually starts a asynchronous process, but it then
waits for that process to return."
  (apply #'magit-start-git input args)
  (magit-process-wait)
  (magit-refresh))

(defun magit-run-git-with-logfile (file &rest args)
  "Call Git in a separate process and log its output.
And log the output to FILE.  This function might have a
short halflive.  See `magit-run-git' for more information."
  (apply #'magit-start-git nil args)
  (process-put magit-this-process 'logfile file)
  (set-process-filter magit-this-process 'magit-process-logfile-filter)
  (magit-process-wait)
  (magit-refresh))

;;;;; Asynchronous Processes

(defvar magit-this-process nil)

(defun magit-run-git-with-editor (&rest args)
  (with-git-editor (apply #'magit-run-git-async args)))

(defun magit-run-git-async (&rest args)
  "Start Git, prepare for refresh, and return the process object.

If optional argument INPUT is non-nil, it has to be a buffer or
the name of an existing buffer.  The content of that buffer is
used as the process' standard input.

The remaining arguments, ARGS, specify command line arguments.
The first level of ARGS is flattened, so each member of ARGS has
to be a string or a list of strings.

Display the command line arguments in the echo area.

After Git returns some buffers are refreshed: the buffer that was
current when `magit-start-process' was called (if it is a Magit
buffer and still alive), as well as the respective Magit status
buffer.  Unmodified buffers visiting files that are tracked in
the current repository are reverted if `magit-auto-revert-mode'
is active.

See `magit-start-process' for more information."
  (message "Running %s %s" magit-git-executable
           (mapconcat 'identity (magit-flatten-onelevel args) " "))
  (apply #'magit-start-git nil args))

(defun magit-start-git (&optional input &rest args)
  "Start Git, prepare for refresh, and return the process object.

If optional argument INPUT is non-nil, it has to be a buffer or
the name of an existing buffer.  The buffer content becomes the
processes standard input.

The remaining arguments, ARGS, specify command line arguments.
The first level of ARGS is flattened, so each member of ARGS has
to be a string or a list of strings.

After Git returns some buffers are refreshed: the buffer that was
current when `magit-start-process' was called (if it is a Magit
buffer and still alive), as well as the respective Magit status
buffer.  Unmodified buffers visiting files that are tracked in
the current repository are reverted if `magit-auto-revert-mode'
is active.

See `magit-start-process' for more information."
  (apply #'magit-start-process magit-git-executable input
         (append magit-git-standard-options
                 (magit-process-quote-arguments args))))

(defun magit-start-process (program &optional input &rest args)
  "Start PROGRAM, prepare for refresh, and return the process object.

If optional argument INPUT is non-nil, it has to be a buffer or
the name of an existing buffer.  The buffer content becomes the
processes standard input.

The remaining arguments, ARGS, specify command line arguments.
The first level of ARGS is flattened, so each member of ARGS has
to be a string or a list of strings.

The process is started using `start-file-process' and then setup
to use the sentinel `magit-process-sentinel' and the filter
`magit-process-filter'.  Information required by these functions
is stored in the process object.  When this function returns the
process has not started to run yet so it is possible to override
the sentinel and filter.

After the process returns, `magit-process-sentinel' refreshes the
buffer that was current when `magit-start-process' was called (if
it is a Magit buffer and still alive), as well as the respective
Magit status buffer.  Unmodified buffers visiting files that are
tracked in the current repository are reverted if
`magit-auto-revert-mode' is active."
  (setq args (magit-flatten-onelevel args))
  (cl-destructuring-bind (process-buf . section)
      (magit-process-setup program args)
    (let* ((process-connection-type
            ;; Don't use a pty, because it would set icrnl
            ;; which would modify the input (issue #20).
            (and (not input) magit-process-connection-type))
           (process (apply 'start-file-process
                           (file-name-nondirectory program)
                           process-buf program args)))
      (set-process-sentinel process #'magit-process-sentinel)
      (set-process-filter   process #'magit-process-filter)
      (set-process-buffer   process process-buf)
      (process-put process 'section section)
      (process-put process 'command-buf (current-buffer))
      (process-put process 'default-dir default-directory)
      (setf (magit-section-process section) process)
      (with-current-buffer process-buf
        (set-marker (process-mark process) (point)))
      (when input
        (with-current-buffer input
          (process-send-region process (point-min) (point-max))
          (process-send-eof    process)))
      (setq magit-this-process process)
      (setf (magit-section-info section) process)
      (magit-process-display-buffer process)
      process)))

;;;;; Process Internals

(defun magit-process-setup (program args)
  (magit-process-set-mode-line program args)
  (let ((buf (magit-process-buffer)))
    (if  buf
        (magit-process-truncate-log buf)
      (setq buf (magit-process-buffer nil t)))
    (with-current-buffer buf
      (goto-char (1- (point-max)))
      (let* ((inhibit-read-only t)
             (magit-with-section--parent magit-root-section)
             ;; Kids, don't do this ^^^^ at home.
             (s (magit-with-section
                    (section process nil
                             (mapconcat 'identity (cons program args) " "))
                  (insert "\n"))))
        (set-marker-insertion-type (magit-section-content-beginning s) nil)
        (unless (get-buffer-window (current-buffer) t)
          (magit-section-set-hidden s t))
        (insert "\n")
        (backward-char 2)
        (cons (current-buffer) s)))))

(defun magit-process-truncate-log (buffer)
  (with-current-buffer buffer
    (let* ((head nil)
           (tail (magit-section-children magit-root-section))
           (count (length tail)))
      (when (> (1+ count) magit-process-log-max)
        (while (and (cdr tail)
                    (> count (/ magit-process-log-max 2)))
          (let* ((inhibit-read-only t)
                 (section (car tail))
                 (process (magit-section-process section)))
            (cond ((not process))
                  ((memq (process-status process) '(exit signal))
                   (delete-region (magit-section-beginning section)
                                  (1+ (magit-section-end section)))
                   (cl-decf count))
                  (t
                   (push section head))))
          (pop tail))
        (setf (magit-section-children magit-root-section)
              (nconc (reverse head) tail))))))

(defun magit-process-sentinel (process event)
  "Default sentinel used by `magit-start-process'."
  (when (memq (process-status process) '(exit signal))
    (setq event (substring event 0 -1))
    (magit-process-unset-mode-line)
    (when (string-match "^finished" event)
      (message (concat (capitalize (process-name process)) " finished")))
    (magit-process-finish process)
    (when (eq process magit-this-process)
      (setq magit-this-process nil))
    (magit-refresh (and (buffer-live-p (process-get process 'command-buf))
                        (process-get process 'command-buf)))))

(defun magit-process-filter (proc string)
  "Default filter used by `magit-start-process'."
  (with-current-buffer (process-buffer proc)
    (let ((inhibit-read-only t))
      (magit-process-yes-or-no-prompt proc string)
      (magit-process-username-prompt  proc string)
      (magit-process-password-prompt  proc string)
      (goto-char (process-mark proc))
      (setq string (propertize string 'invisible
                               (magit-section-hidden
                                (process-get proc 'section))))
      ;; Find last ^M in string.  If one was found, ignore everything
      ;; before it and delete the current line.
      (let ((ret-pos (length string)))
        (while (and (>= (setq ret-pos (1- ret-pos)) 0)
                    (/= ?\r (aref string ret-pos))))
        (cond ((>= ret-pos 0)
               (goto-char (line-beginning-position))
               (delete-region (point) (line-end-position))
               (insert-and-inherit (substring string (+ ret-pos 1))))
              (t
               (insert-and-inherit string))))
      (set-marker (process-mark proc) (point)))))

(defun magit-process-logfile-filter (process string)
  "Special filter used by `magit-run-git-with-logfile'."
  (magit-process-filter process string)
  (let ((file (process-get process 'logfile)))
    (with-temp-file file
      (when (file-exists-p file)
        (insert-file-contents file)
        (goto-char (point-max)))
      (insert string)
      (write-region (point-min) (point-max) file))))

(defun magit-process-yes-or-no-prompt (proc string)
  "Forward yes-or-no prompts to the user."
  (-when-let (beg (string-match magit-process-yes-or-no-prompt-regexp string))
    (let ((max-mini-window-height 30))
      (process-send-string
       proc
       (downcase
        (concat (match-string (if (yes-or-no-p (substring string 0 beg)) 1 2)
                              string)
                "\n"))))))

(defun magit-process-password-prompt (proc string)
  "Forward password prompts to the user."
  (--when-let (magit-process-match-prompt
               magit-process-password-prompt-regexps string)
    (process-send-string proc (concat (read-passwd it) "\n"))))

(defun magit-process-username-prompt (proc string)
  "Forward username prompts to the user."
  (--when-let (magit-process-match-prompt
               magit-process-username-prompt-regexps string)
    (process-send-string
     proc (concat (read-string it nil nil (user-login-name)) "\n"))))

(defun magit-process-match-prompt (prompts string)
  (when (--any? (string-match it string) prompts)
    (let ((prompt (match-string 0 string)))
      (cond ((string-match ": $" prompt) prompt)
            ((string-match ":$"  prompt) (concat prompt " "))
            (t                           (concat prompt ": "))))))

(defun magit-process-wait ()
  (while (and magit-this-process
              (eq (process-status magit-this-process) 'run))
    (sit-for 0.1 t)))

(defun magit-process-set-mode-line (program args)
  (when (equal program magit-git-executable)
    (setq args (nthcdr (1+ (length magit-git-standard-options)) args)))
  (magit-map-magit-buffers
   (apply-partially (lambda (s)
                      (setq mode-line-process s))
                    (concat " " program
                            (and args (concat " " (car args)))))))

(defun magit-process-unset-mode-line ()
  (magit-map-magit-buffers (lambda () (setq mode-line-process nil))))

(defvar magit-process-error-message-re
  (concat "^\\(?:error\\|fatal\\|git\\): \\(.*\\)" paragraph-separate))

(defun magit-process-finish (arg &optional process-buf command-buf
                                 default-dir section)
  (unless (integerp arg)
    (setq process-buf (process-buffer arg)
          command-buf (process-get arg 'command-buf)
          default-dir (process-get arg 'default-dir)
          section     (process-get arg 'section)
          arg         (process-exit-status arg)))
  (when (featurep 'dired)
    (dired-uncache default-dir))
  (when (buffer-live-p process-buf)
    (with-current-buffer process-buf
      (let ((inhibit-read-only t)
            (mark (magit-section-beginning section)))
        (set-marker-insertion-type mark nil)
        (goto-char mark)
        (insert (propertize (format "%3s " arg)
                            'magit-section section
                            'face (if (= arg 0)
                                      'magit-process-ok
                                    'magit-process-ng))))))
  (unless (= arg 0)
    (message ; `error' would prevent refresh
     "%s ... [%s buffer %s for details]"
     (or (and (buffer-live-p process-buf)
              (with-current-buffer process-buf
                (save-excursion
                  (goto-char (magit-section-end section))
                  (when (re-search-backward
                         magit-process-error-message-re nil
                         (magit-section-content-beginning section))
                    (match-string 1)))))
         "Git failed")
     (-if-let (key (and (buffer-live-p command-buf)
                        (with-current-buffer command-buf
                          (car (where-is-internal
                                'magit-process-display-buffer)))))
         (format "Hit %s to see" (key-description key))
       "See")
     (buffer-name process-buf)))
  arg)

(defun magit-process-display-buffer (process)
  (when (process-live-p process)
    (let ((buf (process-buffer process)))
      (cond ((not (buffer-live-p buf)))
            ((= magit-process-popup-time 0)
             (pop-to-buffer buf))
            ((> magit-process-popup-time 0)
             (run-with-timer magit-process-popup-time nil
                             (lambda (p)
                               (when (eq (process-status p) 'run)
                                 (let ((buf (process-buffer p)))
                                   (when (buffer-live-p buf)
                                     (pop-to-buffer buf)))))
                             process))))))

(defun magit-process-quote-arguments (args)
  "Quote each argument in list ARGS as an argument to Git.
Except when `magit-process-quote-curly-braces' is non-nil ARGS is
returned unchanged.  This is required to works around strangeness
of the Windows \"Powershell\"."
  (if magit-process-quote-curly-braces
      (mapcar (apply-partially 'replace-regexp-in-string
                               "{\\([0-9]+\\)}" "\\\\{\\1\\\\}")
              args)
    args))

(defvar magit-server-visit-args nil)
(defun  magit-server-visit-args (action &optional other-window args)
  (setq magit-server-visit-args
        (list action other-window (magit-get-top-dir)
              (current-window-configuration) args)))

(defun magit-server-visit ()
  (when (or (string-match-p git-commit-filename-regexp buffer-file-name)
            (string-match-p git-rebase-filename-regexp buffer-file-name))
    (let ((type     (nth 0 magit-server-visit-args))
          (otherwin (nth 1 magit-server-visit-args))
          (topdir   (nth 2 magit-server-visit-args))
          (winconf  (nth 3 magit-server-visit-args))
          (args     (nth 4 magit-server-visit-args)))
      (setq-local server-window (if otherwin 'pop-to-buffer 'switch-to-buffer))
      (when (equal (magit-get-top-dir) topdir)
        (setq with-editor-previous-winconf winconf)
        (setq magit-refresh-args args)))))

(add-hook 'server-visit-hook 'magit-server-visit t)

;;;; Mode Api
;;;;; Mode Foundation

(define-derived-mode magit-mode special-mode "Magit"
  "Parent major mode from which Magit major modes inherit.

Please see the manual for a complete description of Magit.

\\{magit-mode-map}"
  (buffer-disable-undo)
  (setq truncate-lines t)
  (add-hook 'pre-command-hook  #'magit-remember-point nil t)
  (add-hook 'post-command-hook #'magit-correct-point-after-command t t)
  (add-hook 'post-command-hook #'magit-highlight-section t t)
  ;; Emacs' normal method of showing trailing whitespace gives weird
  ;; results when `magit-whitespace-warning-face' is different from
  ;; `trailing-whitespace'.
  (when (and magit-highlight-whitespace
             magit-highlight-trailing-whitespace)
    (setq show-trailing-whitespace nil)))

(defvar-local magit-refresh-function nil)
(put 'magit-refresh-function 'permanent-local t)

(defvar-local magit-refresh-args nil)
(put 'magit-refresh-args 'permanent-local t)

(defmacro magit-mode-setup
  (buffer switch-func mode refresh-func &rest refresh-args)
  "Display and select BUFFER, turn on MODE, and refresh a first time.
Display BUFFER using `magit-mode-display-buffer', then turn on
MODE in BUFFER, set the local value of `magit-refresh-function'
to REFRESH-FUNC and that of `magit-refresh-args' to REFRESH-ARGS
and finally \"refresh\" a first time.  All arguments are
evaluated before switching to BUFFER."
  (let ((mode-symb (cl-gensym "mode-symb"))
        (toplevel  (cl-gensym "toplevel"))
        (init-args (cl-gensym "init-args"))
        (buf-symb  (cl-gensym "buf-symb")))
    `(let* ((,mode-symb ,mode)
            (,toplevel  (magit-get-top-dir))
            (,init-args (list ,mode-symb ,refresh-func ,@refresh-args))
            (,buf-symb  (magit-mode-display-buffer
                         ,buffer ,mode-symb ,switch-func)))
       (if ,toplevel
           (with-current-buffer ,buf-symb
             (apply #'magit-mode-init ,toplevel ,init-args))
         (user-error "Not inside a Git repository")))))

(defun magit-mode-init (dir mode refresh-func &rest refresh-args)
  "Turn on MODE and refresh in the current buffer.
Turn on MODE, set the local value of `magit-refresh-function' to
REFRESH-FUNC and that of `magit-refresh-args' to REFRESH-ARGS and
finally \"refresh\" a first time.

Also see `magit-mode-setup', a more convenient variant."
  (cl-case mode
    (magit-commit-mode
     (magit-setup-xref (cons #'magit-show-commit refresh-args))
     (goto-char (point-min)))
    (magit-diff-mode
     (magit-setup-xref (cons #'magit-diff refresh-args))
     (goto-char (point-min))))
  (setq default-directory dir
        magit-refresh-function refresh-func
        magit-refresh-args refresh-args)
  (funcall mode)
  (magit-mode-refresh-buffer))

(defvar magit-inhibit-save-previous-winconf nil)

(defvar-local magit-previous-window-configuration nil)
(put 'magit-previous-window-configuration 'permanent-local t)

(defvar-local magit-previous-section nil)
(put 'magit-previous-section 'permanent-local t)

(defun magit-mode-display-buffer (buffer mode &optional switch-function)
  "Display BUFFER in some window and select it.
BUFFER may be a buffer or a string, the name of a buffer.  Return
the buffer.

Unless BUFFER is already displayed in the selected frame store the
previous window configuration as a buffer local value, so that it
can later be restored by `magit-mode-quit-window'.

Then display and select BUFFER using SWITCH-FUNCTION.  If that is
nil either use `pop-to-buffer' if the current buffer's major mode
derives from Magit mode; or else use `switch-to-buffer'.

This is only intended for buffers whose major modes derive from
Magit mode."
  (cond ((stringp buffer)
         (setq buffer (magit-mode-get-buffer-create buffer mode)))
        ((not (bufferp buffer))
         (signal 'wrong-type-argument (list 'bufferp nil))))
  (let ((section (magit-current-section)))
    (with-current-buffer (get-buffer-create buffer)
      (setq magit-previous-section section)
      (unless (or (get-buffer-window buffer (selected-frame))
                  magit-inhibit-save-previous-winconf)
        (setq magit-previous-window-configuration
              (current-window-configuration)))))
  (funcall (or switch-function
               (if (derived-mode-p 'magit-mode)
                   'switch-to-buffer
                 'pop-to-buffer))
           buffer)
  buffer)

(defun magit-mode-get-buffer (format mode &optional topdir create)
  (if (not (string-match-p "%[Tt]" format))
      (funcall (if create #'get-buffer-create #'get-buffer) format)
    (unless topdir
      (setq topdir (magit-get-top-dir)))
    (let ((name (format-spec
                 format `((?T . ,topdir)
                          (?t . ,(file-name-nondirectory
                                  (directory-file-name topdir)))))))
      (or (--first (with-current-buffer it
                     (and (or (not mode) (eq major-mode mode))
                          (equal (expand-file-name default-directory) topdir)
                          (string-match-p (format "^%s\\(?:<[0-9]+>\\)?$"
                                                  (regexp-quote name))
                                          (buffer-name))))
                   (buffer-list))
          (and create (generate-new-buffer name))))))

(defun magit-mode-get-buffer-create (format mode &optional topdir)
  (magit-mode-get-buffer format mode topdir t))

(cl-defun magit-mode-refresh-buffer (&optional (buffer (current-buffer)))
  (with-current-buffer buffer
    (when magit-refresh-function
      (let* ((old-line (line-number-at-pos))
             (old-point (point))
             (old-window (selected-window))
             (old-window-start (window-start))
             (old-section (magit-current-section))
             (old-path (and old-section
                            (magit-section-path (magit-current-section)))))
        (beginning-of-line)
        (let ((inhibit-read-only t)
              (section-line (and old-section
                                 (count-lines
                                  (magit-section-beginning old-section)
                                  (point))))
              (line-char (- old-point (point))))
          (erase-buffer)
          (apply magit-refresh-function
                 magit-refresh-args)
          (--if-let (and old-path
                         (magit-find-section old-path magit-root-section))
              (progn (goto-char (magit-section-beginning it))
                     (forward-line section-line)
                     (forward-char line-char))
            (save-restriction
              (widen)
              (goto-char (point-min))
              (forward-line (1- old-line)))))
        (when (fboundp 'unrecord-window-buffer)
          (unrecord-window-buffer old-window buffer))
        (dolist (w (get-buffer-window-list buffer nil t))
          (set-window-point w (point))
          (set-window-start w old-window-start t))
        (magit-highlight-section)
        (run-hooks 'magit-mode-refresh-buffer-hook)))))

(defun magit-mode-quit-window (&optional kill-buffer)
  "Bury the current buffer and delete its window.
With a prefix argument, kill the buffer instead.

If `magit-restore-window-configuration' is non-nil and the last
configuration stored by `magit-mode-display-buffer' originates
from the selected frame then restore it after burrying/killing
the buffer.  Finally reset the window configuration to nil."
  (interactive "P")
  (let ((winconf magit-previous-window-configuration)
        (buffer (current-buffer))
        (frame (selected-frame)))
    (quit-window kill-buffer (selected-window))
    (when winconf
      (when (and magit-restore-window-configuration
                 (equal frame (window-configuration-frame winconf)))
        (set-window-configuration winconf)
        (when (buffer-live-p buffer)
          (with-current-buffer buffer
            (setq magit-previous-window-configuration nil)))))
    (run-hook-with-args 'magit-mode-quit-window-hook buffer)))

;;;;; Mode Utilities

(defun magit-map-magit-buffers (func &optional dir)
  (dolist (buf (buffer-list))
    (with-current-buffer buf
      (when (and (derived-mode-p 'magit-mode)
                 (or (null dir)
                     (equal default-directory dir)))
        (funcall func)))))

;;;;; (section kludges)

(defvar-local magit-last-point nil)
(put 'magit-last-point 'permanent-local t)

(defun magit-remember-point ()
  (setq magit-last-point (point)))

(defun magit-invisible-region-end (pos)
  (while (and (not (= pos (point-max))) (invisible-p pos))
    (setq pos (next-char-property-change pos)))
  pos)

(defun magit-invisible-region-start (pos)
  (while (and (not (= pos (point-min))) (invisible-p pos))
    (setq pos (1- (previous-char-property-change pos))))
  pos)

(defun magit-correct-point-after-command ()
  "Move point outside of invisible regions.

Emacs often leaves point in invisible regions, it seems.  To fix
this, we move point ourselves and never let Emacs do its own
adjustments.

When point has to be moved out of an invisible region, it can be
moved to its end or its beginning.  We usually move it to its
end, except when that would move point back to where it was
before the last command."
  (when (invisible-p (point))
    (let ((end (magit-invisible-region-end (point))))
      (goto-char (if (= end magit-last-point)
                     (magit-invisible-region-start (point))
                   end))))
  (setq disable-point-adjustment t))

;;;;; Buffer History

(defun magit-go-backward ()
  "Move backward in current buffer's history."
  (interactive)
  (if help-xref-stack
      (help-xref-go-back (current-buffer))
    (user-error "No previous entry in buffer's history")))

(defun magit-go-forward ()
  "Move forward in current buffer's history."
  (interactive)
  (if help-xref-forward-stack
      (help-xref-go-forward (current-buffer))
    (user-error "No next entry in buffer's history")))

(defun magit-xref-insert-buttons ()
  (when (and (or (eq magit-show-xref-buttons t)
                 (apply 'derived-mode-p magit-show-xref-buttons))
             (or help-xref-stack help-xref-forward-stack))
    (insert "\n")
    (when help-xref-stack
      (magit-xref-insert-button help-back-label
                                'magit-xref-backward))
    (when help-xref-forward-stack
      (when help-xref-stack
        (insert " "))
      (magit-xref-insert-button help-forward-label
                                'magit-xref-forward))))

(defun magit-xref-insert-button (label type)
  (magit-with-section (section button label)
    (insert-text-button label 'type type
                        'help-args (list (current-buffer)))))

(define-button-type 'magit-xref-backward
  :supertype 'help-back
  'mouse-face magit-item-highlight-face
  'help-echo (purecopy "mouse-2, RET: go back to previous history entry"))

(define-button-type 'magit-xref-forward
  :supertype 'help-forward
  'mouse-face magit-item-highlight-face
  'help-echo (purecopy "mouse-2, RET: go back to next history entry"))

(defun magit-setup-xref (item)
  (when help-xref-stack-item
    (push (cons (point) help-xref-stack-item) help-xref-stack)
    (setq help-xref-forward-stack nil))
  (when (called-interactively-p 'interactive)
    (--when-let (nthcdr 10 help-xref-stack)
      (setcdr it nil)))
  (setq help-xref-stack-item item))

;;;;; Refresh Machinery

(defun magit-refresh (&optional buffer)
  "Refresh some buffers belonging to the current repository.

Refresh the current buffer if its major mode derives from
`magit-mode', and refresh the corresponding status buffer.
If the global `magit-auto-revert-mode' is turned on, then
also revert all unmodified buffers that visit files being
tracked in the current repository."
  (interactive (list (current-buffer)))
  (unless buffer
    (setq buffer (current-buffer)))
  (with-current-buffer buffer
    (when (derived-mode-p 'magit-mode)
      (magit-mode-refresh-buffer buffer))
    (let (status)
      (when (and (not (eq major-mode 'magit-status-mode))
                 (setq status (magit-mode-get-buffer
                               magit-status-buffer-name
                               'magit-status-mode)))
        (magit-mode-refresh-buffer status))))
  (when magit-auto-revert-mode
    (magit-revert-buffers)))

(defun magit-refresh-all ()
  "Refresh all buffers belonging to the current repository.

Refresh all Magit buffers belonging to the current repository.
If the global `magit-auto-revert-mode' is turned on, then also
revert all unmodified buffers that visit files being tracked in
the current repository."
  (interactive)
  (magit-map-magit-buffers #'magit-mode-refresh-buffer default-directory)
  (magit-revert-buffers))

(defun magit-revert-buffers ()
  (let ((topdir (magit-get-top-dir)))
    (when topdir
      (let ((gitdir  (magit-git-dir))
            (tracked (magit-git-lines "ls-tree" "-r" "--name-only" "HEAD")))
        (dolist (buf (buffer-list))
          (with-current-buffer buf
            (let ((file (buffer-file-name)))
              (and file (string-prefix-p topdir file)
                   (not (string-prefix-p gitdir file))
                   (member (file-relative-name file topdir) tracked)
                   (let ((auto-revert-mode t))
                     (auto-revert-handler))))))))))

(defvar magit-save-some-buffers-topdir nil)

(defun magit-save-some-buffers (&optional msg pred topdir)
  "Save some buffers if variable `magit-save-some-buffers' is non-nil.
If variable `magit-save-some-buffers' is set to `dontask' then
don't ask the user before saving the buffers, just go ahead and
do it.

Optional argument MSG is displayed in the minibuffer if variable
`magit-save-some-buffers' is nil.

Optional second argument PRED determines which buffers are considered:
If PRED is nil, all the file-visiting buffers are considered.
If PRED is t, then certain non-file buffers will also be considered.
If PRED is a zero-argument function, it indicates for each buffer whether
to consider it or not when called with that buffer current."
  (interactive)
  (let ((predicate-function (or pred magit-save-some-buffers-predicate))
        (magit-save-some-buffers-topdir (or topdir default-directory)))
    (if magit-save-some-buffers
        (save-some-buffers
         (eq magit-save-some-buffers 'dontask)
         predicate-function)
      (when msg
        (message msg)))))

(defun magit-save-buffers-predicate-all ()
  "Prompt to save all buffers with unsaved changes."
  t)

(defun magit-save-buffers-predicate-tree-only ()
  "Only prompt to save buffers which are within the current git project.
As determined by the directory passed to `magit-status'."
  (and buffer-file-name
       (string= (magit-get-top-dir magit-save-some-buffers-topdir)
                (magit-get-top-dir (file-name-directory buffer-file-name)))))

;;; Plumbing
;;;; Repository Paths

(defun magit-git-dir (&optional path)
  "Return absolute path to the GIT_DIR for the current repository.
If optional PATH is non-nil it has to be a path relative to the
GIT_DIR and its absolute path is returned"
  (--when-let (magit-rev-parse "--git-dir")
    (setq it (file-name-as-directory (magit-expand-git-file-name it)))
    (if path (expand-file-name (convert-standard-filename path) it) it)))

(defun magit-toplevel ()
  "Return the top-level directory for the current repository.

Determine the repository which contains `default-directory' in
its work tree and return the absolute path to its top-level
directory.  Otherwise return nil."
  (--when-let (magit-rev-parse "--show-toplevel")
    (file-name-as-directory (magit-expand-git-file-name it))))

(defun magit-get-top-dir (&optional directory)
  "Return the top-level directory for the current repository.

Determine the repository which contains `default-directory' in
either its work tree or git control directory and return the
absolute path to its top-level directory.  If there is no top
directory, because the repository is bare, return the control
directory instead.

If optional DIRECTORY is non-nil then return the top directory
of the repository that contains that instead.  DIRECTORY has to
be an existing directory."
  (setq directory (if directory
                      (file-name-as-directory
                       (expand-file-name directory))
                    default-directory))
  (unless (file-directory-p directory)
    (error "%s isn't an existing directory" directory))
  (let ((default-directory directory))
    (or (magit-toplevel)
        (-when-let (gitdir (magit-git-dir))
          (if (magit-bare-repo-p)
              gitdir
            (file-name-directory (directory-file-name gitdir)))))))

(defun magit-inside-gitdir-p ()
  "Return t if `default-directory' is below a repository directory."
  (magit-rev-parse-p "--is-inside-git-dir"))

(defun magit-inside-worktree-p ()
  "Return t if `default-directory' is below the work tree of a repository."
  (magit-rev-parse-p "--is-inside-work-tree"))

(defun magit-bare-repo-p ()
  "Return t if the current repository is bare."
  (magit-rev-parse-p "--is-bare-repository"))

(defun magit-file-relative-name (file)
  "Return the path of FILE relative to the repository root.
If FILE isn't inside a Git repository then return nil."
  (setq file (file-truename file))
  (--when-let (magit-get-top-dir (file-name-directory file))
    (substring file (length it))))

(defun magit-expand-git-file-name (filename)
  (when (tramp-tramp-file-p default-directory)
    (setq filename (file-relative-name filename
                                       (with-parsed-tramp-file-name
                                           default-directory nil
                                         localname))))
  (expand-file-name filename))

(defun magit-decode-git-path (path)
  (if (eq (aref path 0) ?\")
      (string-as-multibyte (read path))
    path))

;;;; Predicates

(defun magit-no-commit-p ()
  "Return t if there is no commit in the current git repository."
  (not (magit-git-string "rev-list" "-1" "HEAD")))

(defun magit-anything-staged-p (&rest files)
  "Return t if there are any staged changes.
If optional FILES is non-nil, then only changes to those files
are considered."
  (magit-git-failure "diff" "--quiet" "--cached" "--" files))

(defun magit-anything-unstaged-p (&rest files)
  "Return t if there are any unstaged changes.
If optional FILES is non-nil, then only changes to those files
are considered."
  (magit-git-failure "diff" "--quiet" "--" files))

(defun magit-anything-modified-p (&rest files)
  "Return t if there are any staged or unstaged changes.
If optional FILES is non-nil, then only changes to those files
are considered."
  (or (apply 'magit-anything-staged-p files)
      (apply 'magit-anything-unstaged-p files)))

;;;; Revisions and References

(defun magit-rev-parse (&rest args)
  "Execute `git rev-parse ARGS', returning first line of output.
If there is no output return nil."
  (apply #'magit-git-string "rev-parse" args))

(defun magit-rev-parse-p (&rest args)
  "Execute `git rev-parse ARGS', returning t if it prints \"true\".
Return t if the first (and usually only) output line is the
string \"true\", otherwise return nil."
  (magit-git-true "rev-parse" args))

(defun magit-get-shortname (rev)
  (let ((fn (apply-partially 'magit-git-string "name-rev"
                             "--name-only" "--no-undefined" rev)))
    (setq rev (or (funcall fn "--refs=refs/tags/*")
                  (funcall fn "--refs=refs/heads/*")
                  (funcall fn "--refs=refs/remotes/*" "--always")))
    (if (and (string-match "^\\(?:tags\\|remotes\\)/\\(.+\\)" rev)
             (magit-unambiguous-refname-p (match-string 1 rev)))
        (match-string 1 rev)
      rev)))

(defun magit-ref-exists-p (ref)
  (magit-git-success "show-ref" "--verify" ref))

(defun magit-unambiguous-refname-p (name)
  "Return t if REF is unambiguous, nil otherwise."
  ;; An ambiguous ref does not cause `git rev-parse --abbrev-ref'
  ;; to exits with a non-zero status.  But there is nothing on
  ;; stdout in that case.
  (not (magit-rev-parse "--abbrev-ref" name)))

(defun magit-get-current-branch ()
  "Return the refname of the currently checked out branch.
Return nil if no branch is currently checked out."
  (magit-git-string "symbolic-ref" "--short" "HEAD"))

(defun magit-get-previous-branch ()
  "Return the refname of the previously checked out branch.
Return nil if the previously checked out branch no longer exists."
  (let ((current (magit-get-current-branch))
        (i 1) prev)
    (while (and (setq prev (magit-rev-parse "--verify" (format "@{-%i}" i)))
                (setq prev (magit-get-shortname prev))
                (equal prev current))
      (cl-incf i))
    prev))

(defun magit-get-tracked-branch (&optional branch qualified)
  "Return the name of the tracking branch the local branch name BRANCH.

If optional QUALIFIED is non-nil return the full branch path,
otherwise try to shorten it to a name (which may fail)."
  (unless branch
    (setq branch (magit-get-current-branch)))
  (when branch
    (let ((remote (magit-get "branch" branch "remote"))
          (merge  (magit-get "branch" branch "merge")))
      (when (and (not merge)
                 (not (equal remote ".")))
        (setq merge branch))
      (when (and remote merge)
        (if (string= remote ".")
            (cond (qualified merge)
                  ((string-match "^refs/heads/" merge)
                   (substring merge 11))
                  ((string-match "^refs/" merge)
                   merge))
          (let* ((fetch (mapcar (lambda (f) (split-string f "[+:]" t))
                                (magit-get-all "remote" remote "fetch")))
                 (match (cadr (assoc merge fetch))))
            (unless match
              (let* ((prefix (nreverse (split-string merge "/")))
                     (unique (list (car prefix))))
                (setq prefix (cdr prefix))
                (setq fetch
                      (cl-mapcan
                       (lambda (f)
                         (cl-destructuring-bind (from to) f
                           (setq from (nreverse (split-string from "/")))
                           (when (equal (car from) "*")
                             (list (list (cdr from) to)))))
                       fetch))
                (while (and prefix (not match))
                  (if (setq match (cadr (assoc prefix fetch)))
                      (setq match (concat (substring match 0 -1)
                                          (mapconcat 'identity unique "/")))
                    (push (car prefix) unique)
                    (setq prefix (cdr prefix))))))
            (cond ((not match) nil)
                  (qualified match)
                  ((string-match "^refs/remotes/" match)
                   (substring match 13))
                  (t match))))))))

(defun magit-get-remote (branch)
  "Return the name of the remote for BRANCH.
If branch is nil or it has no remote, but a remote named
\"origin\" exists, return that.  Otherwise, return nil."
  (let ((remote (or (and branch (magit-get "branch" branch "remote"))
                    (and (magit-get "remote" "origin" "url") "origin"))))
    (unless (string= remote "")
      remote)))

(defun magit-get-current-remote ()
  "Return the name of the remote for the current branch.
If there is no current branch, or no remote for that branch,
but a remote named \"origin\" is configured, return that.
Otherwise, return nil."
  (magit-get-remote (magit-get-current-branch)))

(defun magit-get-remote/branch (&optional branch verify)
  "Return the remote-tracking branch of BRANCH used for pulling.
Return a string of the form \"REMOTE/BRANCH\".

If optional BRANCH is nil return the remote-tracking branch of
the current branch.  If optional VERIFY is non-nil verify that
the remote branch exists; else return nil."
  (save-match-data
    (let (remote remote-branch remote/branch)
      (and (or branch (setq branch (magit-get-current-branch)))
           (setq remote (magit-get "branch" branch "remote"))
           (setq remote-branch (magit-get "branch" branch "merge"))
           (string-match "^refs/heads/\\(.+\\)" remote-branch)
           (setq remote/branch
                 (concat remote "/" (match-string 1 remote-branch)))
           (or (not verify)
               (magit-rev-parse "--verify" remote/branch))
           remote/branch))))

(defun magit-get-current-tag (&optional with-distance-p)
  "Return the closest tag reachable from \"HEAD\".

If optional WITH-DISTANCE-P is non-nil then return (TAG COMMITS
DIRTY) where COMMITS is the number of commits in \"HEAD\" but not
in TAG and DIRTY is t if there are uncommitted changes, nil
otherwise."
  (--when-let (magit-git-string "describe" "--long" "--tags" "--dirty")
    (save-match-data
      (string-match
       "\\(.+\\)-\\(?:0[0-9]*\\|\\([0-9]+\\)\\)-g[0-9a-z]+\\(-dirty\\)?$" it)
      (if with-distance-p
          (list (match-string 1 it)
                (string-to-number (or (match-string 2 it) "0"))
                (and (match-string 3 it) t))
        (match-string 1 it)))))

(defun magit-get-next-tag (&optional with-distance-p)
  "Return the closest tag from which \"HEAD\" is reachable.

If no such tag can be found or if the distance is 0 (in which
case it is the current tag, not the next) return nil instead.

If optional WITH-DISTANCE-P is non-nil then return (TAG COMMITS)
where COMMITS is the number of commits in TAG but not in \"HEAD\"."
  (--when-let (magit-git-string "describe" "--contains" "HEAD")
    (save-match-data
      (when (string-match "^[^^~]+" it)
        (setq it (match-string 0 it))
        (unless (equal it (magit-get-current-tag))
          (if with-distance-p
              (list it (car (magit-rev-diff-count it "HEAD")))
            it))))))

(defun magit-list-refs (&rest args)
  (magit-git-lines
   "for-each-ref" "--format=%(refname)"
   (or args (list "refs/heads" "refs/remotes" "refs/tags"))))

(defun magit-list-branches ()
  (magit-list-refs "refs/heads" "refs/remotes"))

(defun magit-list-local-branches ()
  (magit-list-refs "refs/heads"))

(defun magit-list-remote-branches (&optional remote)
  (magit-list-refs (concat "refs/remotes/" remote)))

(defun magit-list-refnames (&rest args)
  (magit-git-lines
   "for-each-ref" "--format=%(refname:short)"
   (or args (list "refs/heads" "refs/remotes" "refs/tags"))))

(defun magit-list-branch-names ()
  (magit-list-refnames "refs/heads" "refs/remotes"))

(defun magit-list-local-branch-names ()
  (magit-list-refnames "refs/heads"))

(defun magit-list-remote-branch-names (&optional remote relative)
  (if (and remote relative)
      (let ((regexp (format "^refs/remotes/%s/\\(.+\\)" remote)))
        (cl-mapcan (lambda (ref)
                     (and (string-match regexp ref)
                          (list (match-string t ref))))
                   (magit-list-remote-branches remote)))
    (magit-list-refnames (concat "refs/remotes/" remote))))

(defun magit-rev-diff-count (a b)
  "Return the commits in A but not B and vice versa.
Return a list of two integers: (A>B B>A)."
  (mapcar 'string-to-number
          (split-string (magit-git-string "rev-list"
                                          "--count" "--left-right"
                                          (concat a "..." b))
                        "\t")))

(defun magit-abbrev-length ()
  (string-to-number (or (magit-get "core.abbrev") "7")))

(defun magit-abbrev-arg ()
  (format "--abbrev=%d" (magit-abbrev-length)))

(defun magit-commit-parents (commit)
  (cdr (split-string (magit-git-string "rev-list" "-1" "--parents" commit))))

(defun magit-assert-one-parent (commit command)
  (when (> (length (magit-commit-parents commit)) 1)
    (user-error "Cannot %s a merge commit" command)))

(defun magit-reflog-enable (ref)
  (let ((logfile (magit-git-dir (concat "logs/" ref))))
    (unless (file-exists-p logfile)
      (make-directory (file-name-directory logfile) t)
      (with-temp-file logfile))))

(defun magit-rev-format (format &optional rev)
  "Return first line of `git log -1 --format=format:FORMAT [REV]'.
Execute Git, returning the first line of its output.  If there is
no output return nil."
  (magit-git-string "log" "-1" (concat "--format=format:" format) rev))

(defun magit-format-rev-summary (rev)
  (--when-let (magit-rev-format "%h %s" rev)
    (string-match " " it)
    (put-text-property 0 (match-beginning 0) 'face 'magit-log-sha1 it)
    it))

(defun magit-format-ref-label (ref)
  (cl-destructuring-bind (re face fn)
      (--first (string-match (car it) ref) magit-refs-namespaces)
    (if fn
        (funcall fn ref face)
      (propertize (or (match-string 1 ref) ref) 'face face))))

(defun magit-format-ref-labels (string)
  (save-match-data
    (mapconcat 'magit-format-ref-label
               (split-string string "\\(tag: \\|[(), ]\\)" t) " ")))

(defun magit-insert-ref-labels (string)
  (save-match-data
    (dolist (ref (split-string string "\\(tag: \\|[(), ]\\)" t) " ")
      (cl-destructuring-bind (re face fn)
          (cl-find-if (lambda (elt) (string-match (car elt) ref))
                      magit-refs-namespaces)
        (if fn
            (let ((text (funcall fn ref face)))
              (magit-insert text (get-text-property 1 'face text) ?\s))
        (magit-insert (or (match-string 1 ref) ref) face ?\s))))))

(defmacro magit-with-blob (commit file &rest body)
  (declare (indent 2))
  `(with-temp-buffer
     (let ((buffer-file-name ,file))
       (save-excursion
         (magit-git-insert "cat-file" "-p"
                           (concat ,commit ":" buffer-file-name)))
       (decode-coding-inserted-region
        (point-min) (point-max) buffer-file-name t nil nil t)
       ,@body)))

;;;; Variables

(defun magit-get (&rest keys)
  "Return the value of Git config entry specified by KEYS."
  (magit-git-string "config" (mapconcat 'identity keys ".")))

(defun magit-get-all (&rest keys)
  "Return all values of the Git config entry specified by KEYS."
  (magit-git-lines "config" "--get-all" (mapconcat 'identity keys ".")))

(defun magit-get-boolean (&rest keys)
  "Return the boolean value of Git config entry specified by KEYS."
  (magit-git-true "config" "--bool" (mapconcat 'identity keys ".")))

(defun magit-set (val &rest keys)
  "Set Git config settings specified by KEYS to VAL."
  (if val
      (magit-git-string "config" (mapconcat 'identity keys ".") val)
    (magit-git-string "config" "--unset" (mapconcat 'identity keys "."))))

;;;; Completion
;;;;; Completing Read

(defun magit-completing-read
  (prompt collection &optional predicate require-match initial-input hist def)
  "Magit wrapper around `completing-read' or an alternative function.

Option `magit-completing-read-function' can be used to wrap
around another `completing-read'-like function.  Unless it
doesn't have the exact same signature, an additional wrapper is
required.  Even if it has the same signature it might be a good
idea to wrap it, so that `magit-prompt-with-default' can be used.

See `completing-read' for the meanings of the arguments, but note
that this wrapper makes the following changes:

- If REQUIRE-MATCH is nil and the user exits without a choise,
  then return nil instead of an empty string.

- If REQUIRE-MATCH is non-nil and the users exits without a
  choise, then raise a user-error.

- For historic reasons \": \" is appended to PROMPT.  This will
  likely be fixed.

- If a `magit-completing-read-function' is used which in turn
  uses `magit-prompt-with-completion' and DEF is non-nil, then
  PROMPT is modified to end with \" (default DEF): \".

The use of another completing function and/or wrapper obviously
results in additional differences."
  (let ((reply (funcall magit-completing-read-function
                        (concat prompt ": ") collection predicate
                        require-match initial-input hist def)))
    (if (string= reply "")
        (if require-match
            (user-error "Nothing selected")
          nil)
      reply)))

(defun magit-builtin-completing-read
  (prompt choices &optional predicate require-match initial-input hist def)
  "Magit wrapper for standard `completing-read' function."
  (completing-read (magit-prompt-with-default prompt def)
                   choices predicate require-match
                   initial-input hist def))

(defun magit-ido-completing-read
  (prompt choices &optional predicate require-match initial-input hist def)
  "Ido-based completing-read almost-replacement."
  (require 'ido)
  (let ((reply (ido-completing-read
                prompt
                (if (consp (car choices))
                    (mapcar #'car choices)
                  choices)
                predicate require-match initial-input hist def)))
    (or (and (consp (car choices))
             (cdr (assoc reply choices)))
        reply)))

(defun magit-iswitchb-completing-read
  (prompt choices &optional predicate require-match initial-input hist def)
  "Iswitchb-based completing-read almost-replacement."
  (require 'iswitchb)
  (let ((iswitchb-make-buflist-hook
         (lambda ()
           (setq iswitchb-temp-buflist (if (consp (car choices))
                                           (mapcar #'car choices)
                                         choices)))))
    (iswitchb-read-buffer prompt (or initial-input def) require-match)))

(defun magit-prompt-with-default (prompt def)
  (if (and def (> (length prompt) 2)
           (string-equal ": " (substring prompt -2)))
      (format "%s (default %s): " (substring prompt 0 -2) def)
    prompt))

;;;;; Revision Completion

(defvar magit-read-rev-history nil)

(defun magit-read-rev (prompt &optional default exclude noselection)
  (setq default (magit-git-string "rev-parse" "--symbolic" default)
        exclude (magit-git-string "rev-parse" "--symbolic" exclude))
  (magit-completing-read prompt (delete exclude (magit-list-refnames))
                         nil nil nil
                         'magit-read-rev-history default))

(defun magit-read-rev-with-default (prompt)
  (magit-read-rev prompt (--when-let (or (magit-guess-branch) "HEAD")
                           (if (string-match "^refs/\\(.*\\)" it)
                               (match-string 1 it)
                             it))))

(defun magit-popup-read-rev (prompt initial-input)
  (magit-completing-read prompt nil nil nil initial-input
                         'magit-read-rev-history))

(defun magit-read-remote-branch (prompt remote &optional default)
  (magit-completing-read prompt (magit-list-remote-branch-names remote t)
                         nil nil nil nil default))

(defun magit-read-tag (prompt &optional require-match)
  (magit-completing-read prompt (magit-git-lines "tag") nil
                         require-match nil 'magit-read-rev-history))

(defun magit-read-stash (prompt)
  (let ((n (read-number  prompt 0))
        (l (1- (length (magit-git-lines "stash" "list")))))
    (if (> n l)
        (user-error "No stash older than stash@{%i}" l)
      (format "stash@{%i}" n))))

;;;;; Miscellaneous Completion

(defun magit-read-remote (prompt &optional default require-match)
  (magit-completing-read prompt (magit-git-lines "remote")
                         nil require-match nil nil
                         (or default (magit-guess-remote))))

(defvar magit-read-file-hist nil)

(defun magit-read-file-from-rev (revision &optional default)
  (unless revision
    (setq revision "HEAD"))
  (let ((default-directory (magit-get-top-dir)))
    (magit-completing-read
     (format "Retrieve file from %s" revision)
     (magit-git-lines "ls-tree" "-r" "-t" "--name-only" revision)
     nil 'require-match
     nil 'magit-read-file-hist
     (or default (magit-buffer-file-name t)))))

(defun magit-read-file-trace (ignored)
  (let ((file  (magit-read-file-from-rev "HEAD"))
        (trace (read-string "Trace: ")))
    (if (string-match
         "^\\(/.+/\\|:[^:]+\\|[0-9]+,[-+]?[0-9]+\\)\\(:\\)?$" trace)
        (concat trace (or (match-string 2 trace) ":") file)
      (user-error "Trace is invalid, see man git-log"))))

(defvar magit-gpg-secret-key-hist nil)

(defun magit-read-gpg-secret-key (prompt &optional initial-input)
  (let ((keys (mapcar
               (lambda (key)
                 (list (epg-sub-key-id (car (epg-key-sub-key-list key)))
                       (-when-let (id-obj (car (epg-key-user-id-list key)))
                         (let    ((id-str (epg-user-id-string id-obj)))
                           (if (stringp id-str)
                               id-str
                             (epg-decode-dn id-obj))))))
               (epg-list-keys (epg-make-context epa-protocol) nil t))))
  (magit-completing-read prompt keys nil nil initial-input nil
                         (or (car magit-gpg-secret-key-hist) (car keys)))))

(defun magit-popup-read-file-name (prompt initial-input)
  (read-file-name prompt nil nil t initial-input))

;;; Modes (1)
;;;; Commit Mode
;;;;; Commit Core

(define-derived-mode magit-commit-mode magit-mode "Magit"
  "Mode for looking at a git commit.

\\<magit-commit-mode-map>Type `\\[magit-visit-item]` to visit the changed file, \
`\\[magit-toggle-section]` to hide or show a hunk,
`\\[magit-diff-more-context]` and `\\[magit-diff-less-context]` to change the \
size of the hunks.
Type `\\[magit-apply-item]` to apply a change to your worktree and \
`\\[magit-revert-item]` to reverse it.

\\{magit-commit-mode-map}
Unless shadowed by the mode specific bindings above, bindings
from the parent keymap `magit-mode-map' are also available."
  :group 'magit)

(defvar magit-commit-buffer-name "*magit-commit*"
  "Name of buffer used to display a commit.")

;;;###autoload
(defun magit-show-commit (commit &optional noselect)
  "Show information about COMMIT."
  (interactive (list (magit-read-rev-with-default
                      "Show commit (hash or ref)")))
  (when (magit-git-failure "cat-file" "commit" commit)
    (user-error "%s is not a commit" commit))
  (magit-mode-setup magit-commit-buffer-name
                    (if noselect 'display-buffer 'pop-to-buffer)
                    #'magit-commit-mode
                    #'magit-refresh-commit-buffer
                    commit))

(defun magit-show-item-or-scroll-up ()
  "Update commit or status buffer for item at point.

Either show the commit or stash at point in another buffer,
or if that buffer is already displayed in the current frame
and contains information about that commit or stash, then
instead scroll the buffer up.  If there is no commit or
stash at point, then prompt for a commit."
  (interactive)
  (magit-show-item-or-scroll 'scroll-up))

(defun magit-show-item-or-scroll-down ()
  "Update commit or status buffer for item at point.

Either show the commit or stash at point in another buffer,
or if that buffer is already displayed in the current frame
and contains information about that commit or stash, then
instead scroll the buffer down.  If there is no commit or
stash at point, then prompt for a commit."
  (interactive)
  (magit-show-item-or-scroll 'scroll-down))

(defun magit-show-item-or-scroll (fn)
  (let (rev cmd buf win)
    (magit-section-case (info)
      (commit (setq rev info
                    cmd 'magit-show-commit
                    buf magit-commit-buffer-name))
      (stash  (setq rev info
                    cmd 'magit-diff-stash
                    buf magit-stash-buffer-name)))
    (if rev
        (if (and (setq buf (get-buffer buf))
                 (setq win (get-buffer-window buf))
                 (with-current-buffer buf
                   (equal rev (car magit-refresh-args))))
            (with-selected-window win
              (condition-case err
                  (funcall fn)
                (error
                 (goto-char (cl-case fn
                              (scroll-up   (point-min))
                              (scroll-down (point-max)))))))
          (funcall cmd rev t))
      (call-interactively 'magit-show-commit))))

(defun magit-refresh-commit-buffer (commit)
  (magit-git-insert-section (commitbuf nil)
      #'magit-wash-commit
    "log" "-1"
    "--decorate=full" "--pretty=medium"
    "--cc" "-p" (and magit-show-diffstat "--stat")
    magit-diff-options commit))

;;;;; Commit Washing

(defun magit-wash-commit ()
  (looking-at "^commit \\([a-z0-9]+\\)\\(?: \\(.+\\)\\)?$")
  (let ((rev  (match-string 1))
        (refs (match-string 2)))
    (delete-region (point) (1+ (line-end-position)))
    (magit-with-section
        (section headers 'headers
         (concat (propertize rev 'face 'magit-log-sha1)
                 (and refs (concat " "(magit-format-ref-labels refs)))
                 "\n"))
      (while (re-search-forward "^\\([a-z]+\\): +\\(.+\\)$" nil t)
        (when (string-match-p (match-string 1) "Merge")
          (let ((revs (match-string 2)))
            (delete-region (match-beginning 2) (match-end 2))
            (dolist (rev (split-string revs))
              (magit-insert-commit-button rev)
              (insert ?\s)))))
      (forward-line)))
  (forward-line)
  (let ((bound (save-excursion
                 (when (re-search-forward "^diff" nil t)
                   (copy-marker (match-beginning 0)))))
        (summary (buffer-substring-no-properties
                  (point) (line-end-position))))
    (delete-region (point) (1+ (line-end-position)))
    (magit-with-section (section message 'message (concat summary "\n"))
      (cond ((re-search-forward "^---" bound t)
             (goto-char (match-beginning 0))
             (delete-region (match-beginning 0) (match-end 0)))
            ((re-search-forward "^.[^ ]" bound t)
             (goto-char (1- (match-beginning 0)))))))
  (forward-line)
  (when magit-show-diffstat
    (magit-wash-diffstats))
  (forward-line)
  (magit-wash-diffs))

(defun magit-insert-commit-button (hash)
  (magit-with-section (section commit hash)
    (insert-text-button hash
                        'help-echo "Visit commit"
                        'action (lambda (button)
                                  (save-excursion
                                    (goto-char button)
                                    (magit-visit-item)))
                        'follow-link t
                        'mouse-face magit-item-highlight-face
                        'face 'magit-log-sha1)))

;;;; Status Mode

(define-derived-mode magit-status-mode magit-mode "Magit"
  "Mode for looking at git status.

\\<magit-status-mode-map>Type `\\[magit-stage-item]` to stage (add) an item, \
`\\[magit-unstage-item]` to unstage it.
Type `\\[magit-commit-popup]` to have a popup to commit, \
type `\\[magit-dispatch-popup]` to see others available popup.
Type `\\[magit-visit-item]` to visit something, and \
`\\[magit-toggle-section]` to show or hide section.

More information can be found in Info node `(magit)Status'

Other key binding:
\\{magit-status-mode-map}"
  :group 'magit)

(defvar magit-status-buffer-name "*magit: %t*"
  "Name of buffer used to display a repository's status.")

;;;###autoload
(defun magit-status (dir &optional switch-function)
  "Open a Magit status buffer for the Git repository containing DIR.
If DIR is not within a Git repository, offer to create a Git
repository in DIR.

Interactively, a prefix argument means to ask the user which Git
repository to use even if `default-directory' is under Git
control.  Two prefix arguments means to ignore `magit-repo-dirs'
when asking for user input.

Depending on option `magit-status-buffer-switch-function' the
status buffer is shown in another window (the default) or the
current window.  Non-interactively optional SWITCH-FUNCTION
can be used to override this."
  (interactive (list (if current-prefix-arg
                         (magit-read-top-dir
                          (> (prefix-numeric-value current-prefix-arg)
                             4))
                       (or (magit-get-top-dir)
                           (magit-read-top-dir nil)))))
  (magit-save-some-buffers)
  (-when-let (default-directory
              (or (magit-get-top-dir dir)
                  (and (yes-or-no-p
                        (format "No repository in %s.  Create one? " dir))
                       (progn (magit-init dir)
                              (magit-get-top-dir dir)))))
    (magit-mode-setup magit-status-buffer-name
                      (or switch-function
                          magit-status-buffer-switch-function)
                      #'magit-status-mode
                      #'magit-refresh-status)))

(defun magit-refresh-status ()
  (magit-git-exit-code "update-index" "--refresh")
  (magit-with-section (section status 'status nil t)
    (run-hooks 'magit-status-sections-hook))
  (run-hooks 'magit-refresh-status-hook))

;;; Sections
;;;; Real Sections

(defun magit-insert-stashes ()
  (--when-let (magit-git-lines "stash" "list")
    (magit-with-section (section stashes 'stashes "Stashes:" t)
      (dolist (stash it)
        (string-match "^\\(stash@{\\([0-9]+\\)}\\): \\(.+\\)$" stash)
        (let ((stash (match-string 1 stash))
              (number (match-string 2 stash))
              (message (match-string 3 stash)))
          (magit-with-section (section stash stash)
            (insert number ": " message "\n"))))
      (insert "\n"))))

(defun magit-insert-untracked-files ()
  (magit-with-section (section untracked 'untracked "Untracked files:" t)
    (--if-let (cl-mapcan (lambda (f)
                           (and (eq (aref f 0) ??) (list f)))
                         (magit-git-lines "status" "--porcelain"))
        (progn (dolist (file it)
                 (setq file (magit-decode-git-path (substring file 3)))
                 (magit-with-section (section file file)
                   (insert "\t" file "\n")))
               (insert "\n"))
      (setq section nil))))

(defun magit-insert-unstaged-changes ()
  (magit-git-insert-section (unstaged "Unstaged changes:")
      #'magit-wash-diffs
    "-c" "diff.submodule=short" "diff" magit-diff-extra-options))

(defun magit-insert-staged-changes ()
  (magit-git-insert-section (staged "Staged changes:")
      #'magit-wash-diffs
    "-c" "diff.submodule=short" "diff" "--cached" magit-diff-extra-options))

(defun magit-insert-unpulled-or-recent-commits ()
  (let ((tracked (magit-get-tracked-branch nil t)))
    (if (and tracked (not (equal (magit-rev-parse "HEAD")
                                 (magit-rev-parse tracked))))
        (magit-insert-unpulled-commits)
      (magit-git-insert-section (recent "Recent commits:")
          (apply-partially 'magit-wash-log 'unique)
        "log" "--format=format:%h %s" "-n" "10"))))

(defun magit-insert-unpulled-commits ()
  (-when-let (tracked (magit-get-tracked-branch nil t))
    (magit-git-insert-section (unpulled "Unpulled commits:")
        (apply-partially 'magit-wash-log 'unique)
      "log" "--format=format:%h %s" (concat "HEAD.." tracked))))

(defun magit-insert-unpushed-commits ()
  (-when-let (tracked (magit-get-tracked-branch nil t))
    (magit-git-insert-section (unpushed "Unpushed commits:")
        (apply-partially 'magit-wash-log 'unique)
      "log" "--format=format:%h %s" (concat tracked "..HEAD"))))

(defun magit-insert-unpulled-cherries ()
  (-when-let (tracked (magit-get-tracked-branch nil t))
    (magit-git-insert-section (unpulled "Unpulled commits:")
        (apply-partially 'magit-wash-log 'cherry)
      "cherry" "-v" (magit-abbrev-arg) (magit-get-current-branch) tracked)))

(defun magit-insert-unpushed-cherries ()
  (-when-let (tracked (magit-get-tracked-branch nil t))
    (magit-git-insert-section (unpushed "Unpushed commits:")
        (apply-partially 'magit-wash-log 'cherry)
      "cherry" "-v" (magit-abbrev-arg) tracked)))

;;;; Line Sections

(defun magit-insert-empty-line ()
  (insert "\n"))

(defun magit-insert-status-local-line ()
  (magit-insert-line-section (line)
    (concat "Local: "
            (propertize (or (magit-get-current-branch) "(detached)")
                        'face 'magit-branch)
            " " (abbreviate-file-name default-directory))))

(defun magit-insert-status-remote-line ()
  (let* ((branch  (magit-get-current-branch))
         (tracked (magit-get-tracked-branch branch)))
    (when tracked
      (magit-insert-line-section (line)
        (concat "Remote: "
                (and (magit-get-boolean "branch" branch "rebase") "onto ")
                (magit-format-tracked-line tracked branch))))))

(defun magit-format-tracked-line (tracked branch)
  (when tracked
    (setq tracked (propertize tracked 'face 'magit-branch))
    (let ((remote (magit-get "branch" branch "remote")))
      (concat (if (string= "." remote)
                  (concat "branch " tracked)
                (when (string-match (concat "^" remote) tracked)
                  (setq tracked (substring tracked (1+ (length remote)))))
                (concat tracked " @ " remote
                        " (" (magit-get "remote" remote "url") ")"))))))

(defun magit-insert-status-head-line ()
  (-if-let (hash (magit-rev-parse "--verify" "HEAD"))
      (magit-insert-line-section (commit hash)
        (concat "Head: " (magit-format-rev-summary "HEAD")))
    (magit-insert-line-section (no-commit)
      "Head: nothing committed yet")))

(defun magit-insert-status-tags-line ()
  (let* ((current-tag (magit-get-current-tag t))
         (next-tag (magit-get-next-tag t))
         (both-tags (and current-tag next-tag t))
         (tag-subject (eq magit-status-tags-line-subject 'tag)))
    (when (or current-tag next-tag)
      (magit-insert-line-section (line)
        (concat
         (if both-tags "Tags: " "Tag: ")
         (and current-tag (apply 'magit-format-status-tag-sentence
                                 tag-subject current-tag))
         (and both-tags ", ")
         (and next-tag (apply 'magit-format-status-tag-sentence
                              (not tag-subject) next-tag)))))))

(defun magit-format-status-tag-sentence (behindp tag cnt &rest ignored)
  (concat (propertize tag 'face 'magit-tag)
          (and (> cnt 0)
               (concat (if (eq magit-status-tags-line-subject 'tag)
                           (concat " (" (propertize (format "%s" cnt)
                                                    'face 'magit-branch))
                         (format " (%i" cnt))
                       " " (if behindp "behind" "ahead") ")"))))

;;;; Progress Sections

(defun magit-insert-status-merge-line ()
  (-when-let (heads (magit-file-lines (magit-git-dir "MERGE_HEAD")))
    (magit-insert-line-section (line)
      (concat "Merging: "
              (mapconcat 'identity (mapcar 'magit-get-shortname heads) ", ")
              (and magit-status-show-sequence-help
                   "; Resolve conflicts, or press \"m A\" to Abort")))))

(defun magit-insert-status-rebase-lines ()
  (-when-let (rebase (magit-rebase-info))
    (cl-destructuring-bind (onto done total hash am) rebase
      (magit-insert-line-section (line)
        (concat (if am "Applying" "Rebasing")
                (format ": onto %s (%s of %s)" onto done total)
                (and magit-status-show-sequence-help
                     "; Press \"r\" to Abort, Skip, or Continue")))
      (when (and (not am) hash)
        (magit-insert-line-section (commit hash)
          (concat "Stopped: " (magit-format-rev-summary hash)))))))

(defun magit-insert-rebase-sequence ()
  (let ((f (magit-git-dir "rebase-merge/git-rebase-todo")))
    (when (file-exists-p f)
      (magit-with-section (section rebase-todo 'rebase-todo "Rebasing:" t)
        (cl-loop
         for line in (magit-file-lines f)
         when (string-match
               "^\\(pick\\|reword\\|edit\\|squash\\|fixup\\) \\([^ ]+\\) \\(.*\\)$"
               line)
         do (let ((cmd  (match-string 1 line))
                  (hash (match-string 2 line))
                  (msg  (match-string 3 line)))
              (magit-with-section (section commit hash)
                (insert cmd " ")
                (insert (propertize
                         (magit-rev-parse "--short" hash)
                         'face 'magit-log-sha1))
                (insert " " msg "\n"))))
        (insert "\n")))))

(defun magit-insert-bisect-output ()
  (when (magit-bisecting-p)
    (let ((lines
           (or (magit-file-lines (magit-git-dir "BISECT_CMD_OUTPUT"))
               (list "Bisecting: (no saved bisect output)"
                     "It appears you have invoked `git bisect' from a shell."
                     "There is nothing wrong with that, we just cannot display"
                     "anything useful here.  Consult the shell output instead.")))
          (done-re "^[a-z0-9]\\{40\\} is the first bad commit$"))
      (magit-with-section
          (section bisect-output 'bisect-output
                   (propertize
                    (or (and (string-match done-re (car lines)) (pop lines))
                        (cl-find-if (apply-partially 'string-match done-re)
                                    lines)
                        (pop lines))
                    'face 'magit-section-title)
                   t t)
        (dolist (line lines)
          (insert line "\n"))))
    (insert "\n")))

(defun magit-insert-bisect-rest ()
  (when (magit-bisecting-p)
    (magit-git-insert-section (bisect-view "Bisect Rest:")
        (apply-partially 'magit-wash-log 'bisect-vis)
      "bisect" "visualize" "git" "log"
      "--pretty=format:%h%d %s" "--decorate=full")))

(defun magit-insert-bisect-log ()
  (when (magit-bisecting-p)
    (magit-git-insert-section (bisect-log "Bisect Log:")
        #'magit-wash-bisect-log
      "bisect" "log")))

(defun magit-wash-bisect-log ()
  (let (beg)
    (while (progn (setq beg (point-marker))
                  (re-search-forward "^\\(git bisect [^\n]+\n\\)" nil t))
      (let ((heading (match-string-no-properties 1)))
        (delete-region (match-beginning 0) (match-end 0))
        (save-restriction
          (narrow-to-region beg (point))
          (goto-char (point-min))
          (magit-with-section (section bisect-log 'bisect-log heading nil t)
            (magit-wash-sequence
             (apply-partially 'magit-wash-log-line 'bisect-log
                              (magit-abbrev-length)))))))
    (when (re-search-forward
           "# first bad commit: \\[\\([a-z0-9]\\{40\\}\\)\\] [^\n]+\n" nil t)
      (let ((hash (match-string-no-properties 1)))
        (delete-region (match-beginning 0) (match-end 0))
        (magit-with-section
            (section 'bisect-log 'bisect-log
                     (concat hash " is the first bad commit\n")))))))

(defun magit-bisecting-p ()
  (file-exists-p (magit-git-dir "BISECT_LOG")))

;;; Porcelain
;;;; Apply
;;;;; Apply Commands
;;;;;; Apply

(defun magit-apply-item ()
  "Apply the item at point to the current working tree."
  (interactive)
  (magit-section-action apply (info)
    (([* unstaged] [* staged])
     (user-error "Change is already in your working tree"))
    (hunk   (magit-apply-hunk-item it))
    (diff   (magit-apply-diff-item it))
    (stash  (magit-stash-apply info))
    (commit (magit-apply-commit info))))

;;;;;; Stage

(defun magit-stage-item (&optional file)
  "Add the item at point to the staging area.
With a prefix argument, prompt for a file to be staged instead."
  (interactive
   (when current-prefix-arg
     (list (file-relative-name (read-file-name "File to stage: " nil nil t)
                               (magit-get-top-dir)))))
  (if file
      (magit-run-git "add" file)
    (magit-section-action stage (info)
      ([file untracked]
       (magit-run-git
        (cond
         ((use-region-p)
          (cons "add" (magit-section-region-siblings #'magit-section-info)))
         ((and (string-match-p "/$" info)
               (file-exists-p (expand-file-name ".git" info)))
          (let ((repo (read-string
                       "Add submodule tracking remote repo (empty to abort): "
                       (let ((default-directory
                               (file-name-as-directory
                                (expand-file-name info default-directory))))
                         (magit-get "remote.origin.url")))))
            (if (equal repo "")
                (user-error "Abort")
              (list "submodule" "add" repo (substring info 0 -1)))))
         (t
          (list "add" info)))))
      (untracked
       (magit-run-git "add" "--" (magit-git-lines "ls-files" "--other"
                                                  "--exclude-standard")))
      ([hunk diff unstaged]
       (magit-apply-hunk-item it "--cached"))
      ([diff unstaged]
       (magit-run-git "add" "-u"
                      (if (use-region-p)
                          (magit-section-region-siblings #'magit-section-info)
                        info)))
      (unstaged
       (magit-stage-all))
      ([* staged]
       (user-error "Already staged"))
      (hunk (user-error "Can't stage this hunk"))
      (diff (user-error "Can't stage this diff")))))

;;;###autoload
(defun magit-stage-all (&optional include-untracked)
  "Add all remaining changes in tracked files to staging area.
With a prefix argument, add remaining untracked files as well.
\('git add [--update] .')."
  (interactive "P")
  (when (or (not magit-stage-all-confirm)
            (not (magit-anything-staged-p))
            (yes-or-no-p "Stage all changes? "))
    (magit-run-git "add" (unless include-untracked "--update") ".")))

;;;;;; Unstage

(defun magit-unstage-item ()
  "Remove the item at point from the staging area."
  (interactive)
  (magit-section-action unstage (info)
    ([hunk diff staged]
     (magit-apply-hunk-item it "--reverse" "--cached"))
    ([diff staged]
     (when (eq info 'unmerged)
       (user-error "Can't unstage an unmerged file.  Resolve it first"))
     (let ((files (if (use-region-p)
                      (magit-section-region-siblings #'magit-section-info)
                    (list info))))
       (if (magit-no-commit-p)
           (magit-run-git "rm" "--cached" "--" files)
         (magit-run-git "reset" "-q" "HEAD" "--" files))))
    (staged
     (magit-unstage-all))
    ([* unstaged]
     (user-error "Already unstaged"))
    (hunk (user-error "Can't unstage this hunk"))
    (diff (user-error "Can't unstage this diff"))))

;;;###autoload
(defun magit-unstage-all ()
  "Remove all changes from staging area.
\('git reset --mixed HEAD')."
  (interactive)
  (when (or (not magit-unstage-all-confirm)
            (and (not (magit-anything-unstaged-p))
                 (not (magit-git-lines "ls-files" "--others" "-t"
                                       "--exclude-standard")))
            (yes-or-no-p "Unstage all changes? "))
    (magit-run-git "reset" "HEAD" "--")))

;;;;;; Discard

(defun magit-discard-item ()
  "Remove the change introduced by the item at point."
  (interactive)
  (magit-section-action discard (info parent-info diff-status)
    ([file untracked]
     (when (yes-or-no-p (format "Delete %s? " info))
       (if (and (file-directory-p info)
                (not (file-symlink-p info)))
           (delete-directory info 'recursive)
         (delete-file info))
       (magit-refresh)))
    (untracked
     (when (yes-or-no-p "Delete all untracked files and directories? ")
       (magit-run-git "clean" "-df")))
    ([hunk diff unstaged]
     (when (yes-or-no-p (if (use-region-p)
                            "Discard changes in region? "
                          "Discard hunk? "))
       (magit-apply-hunk-item it "--reverse")))
    ([hunk diff staged]
     (cond ((magit-anything-unstaged-p parent-info)
            (user-error "Cannot discard this hunk, file has unstaged changes"))
           ((yes-or-no-p (if (use-region-p)
                             "Discard changes in region? "
                           "Discard hunk? "))
            (magit-apply-hunk-item it "--reverse" "--index"))))
    ([diff unstaged]
     (if (eq diff-status 'unmerged)
         (magit-checkout-stage info (magit-checkout-read-stage info))
       (magit-discard-diff it nil)))
    ([diff staged]
     (if (magit-anything-unstaged-p (magit-section-info it))
         (user-error "Cannot discard this hunk, file has unstaged changes")
       (magit-discard-diff it t)))
    (hunk   (user-error "Can't discard this hunk"))
    (diff   (user-error "Can't discard this diff"))
    (stash  (when (yes-or-no-p "Discard stash? ")
              (magit-stash-drop info)))
    (branch (when (yes-or-no-p
                   (if current-prefix-arg
                       (concat "Force delete branch [" info "]? ")
                     (concat "Delete branch [" info "]? ")))
              (magit-branch-delete info current-prefix-arg)))
    (remote (when (yes-or-no-p "Remove remote? ")
              (magit-remote-remove info)))))

;;;;;; Revert

(defun magit-revert-item ()
  "Revert the item at point.
The change introduced by the item is reversed in the current
working tree."
  (interactive)
  (magit-section-action revert (info)
    ([* unstaged] (magit-discard-item))
    (commit (when (or (not magit-revert-item-confirm)
                      (yes-or-no-p "Revert this commit? "))
              (magit-revert-commit info)))
    (diff   (when (or (not magit-revert-item-confirm)
                      (yes-or-no-p "Revert this diff? "))
              (magit-apply-diff-item it "--reverse")))
    (hunk   (when (or (not magit-revert-item-confirm)
                      (yes-or-no-p "Revert this hunk? "))
              (magit-apply-hunk-item it "--reverse")))))

(defun magit-revert-commit (commit)
  (magit-assert-one-parent commit "revert")
  (magit-run-git "revert" "--no-commit" commit))

(defconst magit-revert-backup-file "magit/reverted.diff")

(defun magit-revert-undo ()
  "Re-apply the previously reverted hunk.
Also see option `magit-revert-backup'."
  (interactive)
  (let ((file (magit-git-dir magit-revert-backup-file)))
    (if (file-readable-p file)
        (magit-run-git "apply" file)
      (user-error "No backups exist"))
    (magit-refresh)))

;;;;; Apply Core

(defun magit-discard-diff (diff stagedp)
  (let ((file (magit-section-info diff)))
    (cl-case (magit-section-diff-status diff)
      (deleted
       (when (yes-or-no-p (format "Resurrect %s? " file))
         (when stagedp
           (magit-run-git "reset" "-q" "--" file))
         (magit-run-git "checkout" "--" file)))
      (new
       (when (yes-or-no-p (format "Delete %s? " file))
         (magit-run-git "rm" "-f" "--" file)))
      (t
       (when (yes-or-no-p (format "Discard changes to %s? " file))
         (if stagedp
             (magit-run-git "checkout" "HEAD" "--" file)
           (magit-run-git "checkout" "--" file)))))))

(defun magit-apply-commit (commit)
  (magit-assert-one-parent commit "cherry-pick")
  (magit-run-git "cherry-pick" "--no-commit" commit))

(defun magit-apply-diff-item (diff &rest args)
  (when (member "-U0" magit-diff-options)
    (setq args (cons "--unidiff-zero" args)))
  (let ((buf (generate-new-buffer " *magit-input*")))
    (unwind-protect
        (progn (magit-insert-diff-item-patch diff buf)
               (magit-run-git-with-input
                buf "apply" args "--ignore-space-change" "-"))
      (kill-buffer buf))))

(defun magit-apply-hunk-item (hunk &rest args)
  "Apply single hunk or part of a hunk to the index or working file.

This function is the core of magit's stage, unstage, apply, and
revert operations.  HUNK (or the portion of it selected by the
region) will be applied to either the index, if \"--cached\" is a
member of ARGS, or to the working file otherwise."
  (when (string-match "^diff --cc" (magit-section-parent-info hunk))
    (user-error (concat "Cannot un-/stage individual resolution hunks.  "
                        "Please stage the whole file.")))
  (let ((use-region (use-region-p)))
    (when (member "-U0" magit-diff-options)
      (setq args (cons "--unidiff-zero" args))
      (when use-region
        (user-error (concat "Not enough context to partially apply hunk.  "
                            "Use `+' to increase context."))))
    (let ((buf (generate-new-buffer " *magit-input*")))
      (unwind-protect
          (progn (if use-region
                     (magit-insert-hunk-item-region-patch
                      hunk (member "--reverse" args)
                      (region-beginning) (region-end) buf)
                   (magit-insert-hunk-item-patch hunk buf))
                 (magit-revert-backup buf args)
                 (magit-run-git-with-input
                  buf "apply" args "--ignore-space-change" "-"))
        (kill-buffer buf)))))

(defun magit-insert-diff-item-patch (diff buf)
  (magit-insert-region (magit-section-content-beginning diff)
                       (magit-section-end diff)
                       buf))

(defun magit-insert-hunk-item-patch (hunk buf)
  (magit-diff-item-insert-header (magit-section-parent hunk) buf)
  (magit-insert-region (magit-section-beginning hunk)
                       (magit-section-end hunk)
                       buf))

(defun magit-insert-hunk-item-region-patch (hunk reverse beg end buf)
  (magit-diff-item-insert-header (magit-section-parent hunk) buf)
  (save-excursion
    (goto-char (magit-section-beginning hunk))
    (magit-insert-current-line buf)
    (forward-line)
    (let ((copy-op (if reverse "+" "-")))
      (while (< (point) (magit-section-end hunk))
        (cond ((and (<= beg (point)) (< (point) end))
               (magit-insert-current-line buf))
              ((looking-at " ")
               (magit-insert-current-line buf))
              ((looking-at copy-op)
               (let ((text (buffer-substring-no-properties
                            (+ (point) 1) (line-beginning-position 2))))
                 (with-current-buffer buf
                   (insert " " text)))))
        (forward-line))))
  (with-current-buffer buf
    (diff-fixup-modifs (point-min) (point-max))))

(defun magit-diff-item-insert-header (diff buf)
  (let ((src (magit-section-diff-file2 diff))
        (dst (magit-section-info diff)))
    (with-current-buffer buf
      (insert (format "diff --git a/%s b/%s\n--- a/%s\n+++ b/%s\n"
                      src dst src dst)))))

(defun magit-insert-region (beg end buf)
  (let ((text (buffer-substring-no-properties beg end)))
    (with-current-buffer buf
      (insert text))))

(defun magit-insert-current-line (buf)
  (let ((text (buffer-substring-no-properties
               (line-beginning-position) (line-beginning-position 2))))
    (with-current-buffer buf
      (insert text))))

(defun magit-revert-backup (buffer args)
  (when (and magit-revert-backup (member "--reverse" args))
    (with-current-buffer buffer
      (let ((buffer-file-name (magit-git-dir magit-revert-backup-file))
            (make-backup-files t)
            (backup-directory-alist nil)
            (version-control t)
            (kept-old-versions 0)
            (kept-new-versions 10))
        (make-directory (file-name-directory buffer-file-name) t)
        (save-buffer 16)))))

;;;; Visit

(defun magit-visit-item (&optional other-window)
  "Visit current item.
With a prefix argument, visit in other window."
  (interactive "P")
  (magit-section-action visit (info parent-info)
    ((diff diffstat [file untracked])
     (magit-visit-file-item info other-window))
    (hunk     (magit-visit-file-item parent-info other-window
                                     (magit-hunk-item-target-line it)
                                     (current-column)))
    (staged   (magit-diff-staged))
    (unstaged (magit-diff-unstaged))
    (unpushed (magit-diff-unpushed))
    (unpulled (magit-diff-unpulled))
    (stash    (magit-diff-stash info))
    (commit   (magit-show-commit info))
    (branch   (magit-checkout info))))

(defun magit-visit-file-item (file &optional other-window line column)
  (unless file
    (user-error "Can't get pathname for this file"))
  (unless (file-exists-p file)
    (user-error "Can't visit deleted file: %s" file))
  (if (file-directory-p file)
      (progn
        (setq file (file-name-as-directory (expand-file-name file)))
        (if (equal (magit-get-top-dir (file-name-directory file))
                   (magit-get-top-dir))
            (magit-dired-jump other-window)
          (magit-status file (if other-window
                                 'pop-to-buffer
                               'switch-to-buffer))))
    (if other-window
        (find-file-other-window file)
      (find-file file))
    (when line
      (goto-char (point-min))
      (forward-line (1- line))
      (when (> column 0)
        (move-to-column (1- column))))))

(defun magit-hunk-item-target-line (hunk)
  (save-excursion
    (beginning-of-line)
    (let ((line (line-number-at-pos)))
      (goto-char (magit-section-beginning hunk))
      (unless (looking-at "@@+ .* \\+\\([0-9]+\\)\\(,[0-9]+\\)? @@+")
        (user-error "Hunk header not found"))
      (let ((target (string-to-number (match-string 1))))
        (forward-line)
        (while (< (line-number-at-pos) line)
          ;; XXX - deal with combined diffs
          (unless (looking-at "-")
            (setq target (+ target 1)))
          (forward-line))
        target))))

;;;###autoload
(defun magit-dired-jump (&optional other-window)
  "Visit current item in dired.
With a prefix argument, visit in other window."
  (interactive "P")
  (require 'dired-x)
  (dired-jump other-window
              (file-truename
               (magit-section-action dired-jump (info parent-info)
                 ([file untracked] info)
                 ((diff diffstat) info)
                 (hunk parent-info)
                 (t default-directory)))))

(defvar-local magit-file-log-file nil)
(defvar-local magit-show-current-version nil)

;;;###autoload
(defun magit-show (rev file &optional switch-function)
  "Display and select a buffer containing FILE as stored in REV.

Insert the contents of FILE as stored in the revision REV into a
buffer.  Then select the buffer using `pop-to-buffer' or with a
prefix argument using `switch-to-buffer'.  Non-interactivity use
SWITCH-FUNCTION to switch to the buffer, if that is nil simply
return the buffer, without displaying it."
  (interactive
   (let ((rev (magit-get-current-branch)) file section)
     (magit-section-case (info parent)
       (commit (setq file magit-file-log-file rev info))
       (hunk   (setq file (magit-section-info parent)))
       (diff   (setq file (magit-section-info it))))
     (setq rev  (magit-read-rev "Retrieve file from revision" rev)
           file (cl-case rev
                  (working (read-file-name "Find file: "))
                  (index   (magit-read-file-from-rev "HEAD" file))
                  (t       (magit-read-file-from-rev rev file))))
     (list rev file (if current-prefix-arg
                        'switch-to-buffer
                      'pop-to-buffer))))
  (let (buffer)
    (if (eq rev 'working)
        (setq buffer (find-file-noselect file))
      (let ((name (format "%s.%s" file
                          (if (symbolp rev)
                              (format "@{%s}" rev)
                            (replace-regexp-in-string "/" ":" rev)))))
        (setq buffer (get-buffer name))
        (when buffer
          (with-current-buffer buffer
            (if (and (equal file magit-file-name)
                     (equal rev  magit-show-current-version))
                (let ((inhibit-read-only t))
                  (erase-buffer))
              (setq buffer nil))))
        (with-current-buffer
            (or buffer (setq buffer (create-file-buffer name)))
          (setq buffer-read-only t)
          (with-silent-modifications
            (if (eq rev 'index)
                (let ((temp (car (split-string
                                  (magit-git-string "checkout-index"
                                                    "--temp" file)
                                  "\t")))
                      (inhibit-read-only t))
                  (insert-file-contents temp nil nil nil t)
                  (delete-file temp))
              (magit-git-insert "cat-file" "-p" (concat rev ":" file))))
          (let ((buffer-file-name (expand-file-name file (magit-get-top-dir))))
            (normal-mode t))
          (setq magit-file-name file)
          (setq magit-show-current-version rev)
          (goto-char (point-min)))))
    (when switch-function
      (with-current-buffer buffer
        (funcall switch-function (current-buffer))))
    buffer))

;;;; Act
;;;;; Init

;;;###autoload
(defun magit-init (directory)
  "Create or reinitialize a Git repository.
Read directory name and initialize it as new Git repository.

If the directory is below an existing repository, then the user
has to confirm that a new one should be created inside; or when
the directory is the root of the existing repository, whether
it should be reinitialized.

Non-interactively DIRECTORY is always (re-)initialized."
  (interactive
   (let* ((dir (file-name-as-directory
                (expand-file-name
                 (read-directory-name "Create repository in: "))))
          (top (magit-get-top-dir dir)))
     (if (and top
              (not (yes-or-no-p
                    (if (string-equal top dir)
                        (format "Reinitialize existing repository %s? " dir)
                      (format "%s is a repository.  Create another in %s? "
                              top dir)))))
         (user-error "Abort")
       dir)))
  (magit-run-git "init" (expand-file-name directory)))

;;;;; Merging

(magit-define-popup magit-merge-popup
  "Popup console for merge commands."
  'magit-popups 'magit-popup-sequence-mode
  :man-page "git-merge"
  :switches '((?f "Fast-forward only" "--ff-only")
              (?n "No fast-forward"   "--no-ff")
              (?s "Squash"            "--squash"))
  :options  '((?s "Strategy" "--strategy=" read-from-minibuffer))
  :actions  '((?m "Merge"                  magit-merge)
              (?e "Merge and edit message" magit-merge-editmsg)
              (?n "Merge but don't commit" magit-merge-nocommit))
  :sequence-actions   '((?a "Abort merge"  magit-merge-abort)
                        (?c "Commit merge" magit-commit))
  :sequence-predicate 'magit-merge-state
  :default-action 'magit-merge)

;;;###autoload
(defun magit-merge (rev &optional args nocommit)
  "Merge commit REV into the current branch; using default message.

Unless there are conflicts or a prefix argument is used create a
merge commit using a generic commit message and without letting
the user inspect the result.  With a prefix argument pretend the
merge failed to give the user the opportunity to inspect the
merge.

\(git merge --no-edit|--no-commit [ARGS] REV)"
  (interactive (list (magit-merge-read-rev)
                     magit-current-popup-args
                     current-prefix-arg))
  (magit-merge-assert)
  (magit-run-git "merge" (if nocommit "--no-commit" "--no-edit") args rev))

;;;###autoload
(defun magit-merge-editmsg (rev &optional args)
  "Merge commit REV into the current branch; and edit message.
Perform the merge and prepare a commit message but let the user
edit it.
\n(git merge --edit [ARGS] rev)"
  (interactive (list (magit-merge-read-rev) magit-current-popup-args))
  (magit-merge-assert)
  (magit-run-git-with-editor "merge" "--edit" args rev))

;;;###autoload
(defun magit-merge-nocommit (rev &optional args)
  "Merge commit REV into the current branch; pretending it failed.
Pretend the merge failed to give the user the opportunity to
inspect the merge and change the commit message.
\n(git merge --no-commit [ARGS] rev)"
  (interactive (list (magit-merge-read-rev) magit-current-popup-args))
  (magit-merge-assert)
  (magit-run-git "merge" "--no-commit" args rev))

;;;###autoload
(defun magit-merge-abort ()
  "Abort the current merge operation.
\n(git merge --abort)"
  (interactive)
  (if (file-exists-p (magit-git-dir "MERGE_HEAD"))
      (when (yes-or-no-p "Abort merge? ")
        (magit-run-git-async "merge" "--abort"))
    (user-error "No merge in progress")))

(defun magit-checkout-stage (file arg &optional restore-conflict)
  "During a conflict checkout and stage side, or restore conflict."
  (interactive
   (let ((default-directory (magit-get-top-dir)))
     (if t ; FIXME conflicts occur in other situations too
         ;; (file-exists-p (magit-git-dir "MERGE_HEAD"))
         (let ((file (magit-completing-read
                      "Checkout file"
                      (magit-git-lines "ls-files")
                      nil nil nil 'magit-read-file-hist
                      (magit-section-case (info)
                        ((diff diffstat [file untracked]) info)))))
           (cond
            ((member file (magit-git-lines "diff" "--name-only"
                                           "--diff-filter=U"))
             (list file (magit-checkout-read-stage file)))
            ((yes-or-no-p (format "Restore conflicts in %s? " file))
             (list file "--merge" t))
            (t
             (user-error "Quit"))))
       (user-error "No merge in progress"))))
  (if restore-conflict
      (with-temp-buffer
        (insert "0 0000000000000000000000000000000000000000\t" file "\n")
        (--> (magit-git-string "ls-tree" (magit-git-string
                                          "merge-base" "MERGE_HEAD" "HEAD")
                               file)
          (replace-regexp-in-string "\t" " 1\t" it)
          (insert it "\n"))
        (--> (magit-git-string "ls-tree" "HEAD" file)
          (replace-regexp-in-string "\t" " 2\t" it)
          (insert it "\n"))
        (--> (magit-git-string "ls-tree" "MERGE_HEAD" file)
          (replace-regexp-in-string "\t" " 3\t" it)
          (insert it "\n"))
        (magit-run-git-with-input (current-buffer) "checkout" arg file))
    (magit-call-git "checkout" arg file)
    (if (string= arg "--merge")
        (magit-refresh)
      (magit-run-git "add" file))))

(defun magit-merge-state ()
  (file-exists-p (magit-git-dir "MERGE_HEAD")))

(defun magit-merge-assert ()
  (or (not (magit-anything-modified-p))
      (not magit-merge-warn-dirty-worktree)
      (yes-or-no-p (concat "Running merge in a dirty worktree "
                           "could cause data loss.  Continue?"))
      (error "Abort")))

(defun magit-merge-read-rev ()
  (magit-read-rev "Merge"
                  (or (magit-guess-branch)
                      (magit-get-previous-branch))))

(defun magit-checkout-read-stage (file)
  (magit-read-char-case (format "For %s checkout: " file) t
    (?o "[o]ur stage"   "--ours")
    (?t "[t]heir stage" "--theirs")
    (?c "[c]onflict"    "--merge")))

;;;;; Branching

(magit-define-popup magit-branch-popup
  "Popup console for branch commands."
  'magit-popups
  :man-page "git-branch"
  :switches '((?t "Set upstream configuration" "--track")
              (?m "Merged to HEAD"             "--merged")
              (?M "Merged to master"           "--merged=master")
              (?n "Not merged to HEAD"         "--no-merged")
              (?N "Not merged to master"       "--no-merged=master"))
  :options  '((?c "Contains"   "--contains="  magit-popup-read-rev)
              (?m "Merged"     "--merged="    magit-popup-read-rev)
              (?n "Not merged" "--no-merged=" magit-popup-read-rev))
  :actions  '((?v "Branch manager" magit-branch-manager)
              (?b "Checkout"       magit-checkout)
              (?c "Create"         magit-branch-and-checkout)
              (?r "Rename"         magit-branch-rename)
              (?k "Delete"         magit-branch-delete))
  :default-action 'magit-checkout)

;;;###autoload
(defun magit-checkout (revision)
  "Switch 'HEAD' to REVISION and update working tree.
Fails if working tree or staging area contain uncommitted changes.
\n(git checkout REVISION)."
  (interactive
   (list (let ((current (magit-get-current-branch))
               (default (or (magit-guess-branch)
                            (magit-get-previous-branch))))
           (magit-read-rev "Checkout"
                           (unless (equal default current) default)
                           current))))
  (magit-save-some-buffers)
  (magit-run-git "checkout" revision))

;;;###autoload
(defun magit-branch-and-checkout (branch parent)
  "Switch 'HEAD' to new BRANCH at revision PARENT and update working tree.
Fails if working tree or staging area contain uncommitted changes.
\n(git checkout ARGS -b BRANCH PARENT)."
  (interactive
   (list (read-string "Create and checkout branch: ")
         (magit-read-rev "Parent" (or (magit-guess-branch)
                                      (magit-get-current-branch)))))
  (cond ((run-hook-with-args-until-success
          'magit-branch-create-hook branch parent))
        ((and branch (not (string= branch "")))
         (magit-save-some-buffers)
         (magit-run-git "checkout" magit-current-popup-args
                        "-b" branch parent))))

;;;###autoload
(defun magit-branch-delete (branch &optional force)
  "Delete the BRANCH.
If the branch is the current one, offers to switch to `master'
first.  With prefix, forces the removal even if it hasn't been
merged.  Works with local and remote branches.
\n(git branch -d|-D BRANCH || git push REMOTE :refs/heads/BRANCH)."
  (interactive (list (magit-read-rev "Branch to delete"
                                     (or (magit-guess-branch)
                                         (magit-get-previous-branch)))
                     current-prefix-arg))
  (if (string-match "^\\(?:refs/\\)?remotes/\\([^/]+\\)/\\(.+\\)" branch)
      (magit-run-git-async "push"
                           (match-string 1 branch)
                           (concat ":" (match-string 2 branch)))
    (let* ((current (magit-get-current-branch))
           (is-current (string= branch current))
           (is-master (string= branch "master"))
           (args (list "branch" (if force "-D" "-d") branch)))
      (cond
       ((and is-current is-master)
        (message "Cannot delete master branch while it's checked out."))
       (is-current
        (if (y-or-n-p "Cannot delete current branch.  Switch to master first? ")
            (progn
              (magit-checkout "master")
              (magit-run-git args))
          (message "The current branch was not deleted.")))
       (t
        (magit-run-git args))))))

;;;###autoload
(defun magit-branch-rename (old new &optional force)
  "Rename branch OLD to NEW.
With prefix, forces the rename even if NEW already exists.
\n(git branch -m|-M OLD NEW)."
  (interactive
   (let* ((old (magit-read-rev-with-default "Old name"))
          (new (read-string "New name: " old)))
     (list old new current-prefix-arg)))
  (if (or (null new) (string= new "")
          (string= old new))
      (message "Cannot rename branch \"%s\" to \"%s\"." old new)
    (magit-run-git "branch" (if force "-M" "-m") old new)))

(defun magit-guess-branch ()
  "Return a branch name depending on the context of cursor.
If no branch is found near the cursor return nil."
  (magit-section-case (info parent-info)
    (branch          info)
    ([commit wazzup] parent-info)
    ([commit       ] (magit-get-shortname info))
    ([       wazzup] info)))

;;;;; Remoting

(magit-define-popup magit-remote-popup
  "Popup console for remote commands."
  'magit-popups
  :man-page "git-remote"
  :actions  '((?v "Remote manager" magit-branch-manager)
              (?a "Add"            magit-remote-add)
              (?r "Rename"         magit-remote-rename)
              (?k "Remove"         magit-remote-remove))
  :default-action 'magit-branch-manager)

;;;###autoload
(defun magit-remote-add (remote url)
  "Add the REMOTE and fetch it.
\n(git remote add -f REMOTE URL)."
  (interactive (list (read-string "Remote name: ")
                     (read-string "Remote url: ")))
  (magit-run-git-async "remote" "add" "-f" remote url))

;;;###autoload
(defun magit-remote-remove (remote)
  "Delete the REMOTE.
\n(git remote rm REMOTE)."
  (interactive (list (magit-read-remote "Delete remote")))
  (magit-run-git "remote" "rm" remote))

;;;###autoload
(defun magit-remote-rename (old new)
  "Rename remote OLD to NEW.
\n(git remote rename OLD NEW)."
  (interactive
   (let* ((old (magit-read-remote "Old name"))
          (new (read-string "New name: " old)))
     (list old new)))
  (if (or (null old) (string= old "")
          (null new) (string= new "")
          (string= old new))
      (message "Cannot rename remote \"%s\" to \"%s\"." old new)
    (magit-run-git "remote" "rename" old new)))

(defun magit-guess-remote ()
  (magit-section-case (info parent-info)
    (remote info)
    (branch parent-info)
    (t      (if (string= info ".") info (magit-get-current-remote)))))

;;;;; Rebasing

(magit-define-popup magit-rebase-popup
  "Key menu for rebasing."
  'magit 'magit-popup-sequence-mode
  :man-page "git-rebase"
  :switches '((?k "Keep empty commits" "--keep-empty")
              (?p "Preserve merges" "--preserve-merges")
              (?c "Lie about author date" "--committer-date-is-author-date")
              (?a "Autosquash" "--autosquash")
              (?A "Autostash" "--autostash"))
  :actions  '((?r "Rebase"      magit-rebase)
              (?o "Rebase onto" magit-rebase-onto)
              (?e "Interactive" magit-rebase-interactive)
              (?f "Autosquash"  magit-rebase-autosquash))
  :sequence-actions '((?r "Continue" magit-rebase-continue)
                      (?s "Skip"     magit-rebase-skip)
                      (?e "Edit"     magit-rebase-edit)
                      (?a "Abort"    magit-rebase-abort))
  :sequence-predicate 'magit-rebase-in-progress-p)

;;;###autoload
(defun magit-rebase (upstream &optional args)
  "Start an non-interactive rebase operation.
\n(git rebase UPSTREAM[^] [ARGS])"
  (interactive
   (if (magit-rebase-in-progress-p)
       (list nil)
     (let ((branch (magit-get-current-branch)))
       (list (magit-read-rev
              "Rebase to" (magit-get-tracked-branch branch) branch)
             magit-current-popup-args))))
  (if upstream
      (progn (message "Rebasing...")
             (magit-run-git "rebase" upstream)
             (message "Rebasing...done"))
    (magit-log-select
      `(lambda (commit)
         (magit-rebase (concat commit "^") (list ,@args))))))

;;;###autoload
(defun magit-rebase-onto (newbase upstream &optional args)
  "Start an non-interactive rebase operation, using `--onto'.
\n(git rebase --onto NEWBASE UPSTREAM[^] [ARGS])"
  (interactive (list (magit-read-rev "Rebase onto") nil))
  (if upstream
      (progn (message "Rebasing...")
             (magit-run-git "rebase" "--onto" newbase upstream args)
             (message "Rebasing...done"))
    (magit-log-select
      `(lambda (commit)
         (magit-rebase-onto ,newbase (concat commit "^") ,args)))))

;;;###autoload
(defun magit-rebase-interactive (commit &optional args)
  "Start an interactive rebase operation.
\n(git rebase -i COMMIT[^] [ARGS])"
  (interactive (let ((commit (magit-section-case (info) (commit info))))
                 (list (and commit (concat commit "^"))
                       magit-current-popup-args)))
  (cond
   ((or (not with-editor-emacsclient-executable)
        (tramp-tramp-file-p default-directory))
    (error "Implementation does not handle remote (tramp) repositories"))
   ((magit-rebase-in-progress-p)
    (magit-rebase-popup))
   ((setq commit (magit-rebase-interactive-assert commit))
    (magit-rebase-async "-i" commit args))
   (t
    (magit-log-select
      `(lambda (commit)
         (magit-rebase-interactive (concat commit "^") (list ,@args)))))))

;;;###autoload
(defun magit-rebase-autosquash (commit &optional args)
  "Combine squash and fixup commits with their intended targets.
\n(git rebase -i COMMIT[^] --autosquash --autostash [ARGS])"
  (interactive (list (magit-get-tracked-branch) magit-current-popup-args))
  (if (setq commit (magit-rebase-interactive-assert commit))
      (let ((process-environment process-environment))
        (setenv "GIT_SEQUENCE_EDITOR" magit-success-executable)
        (magit-rebase-async "-i" commit "--autosquash" "--autostash" args))
    (magit-log-select
      `(lambda (commit)
         (magit-rebase-autosquash (concat commit "^") (list ,@args))))))

;;;###autoload
(defun magit-rebase-continue ()
  "Restart the current rebasing operation."
  (interactive)
  (if (magit-rebase-in-progress-p)
      (if (magit-anything-unstaged-p)
          (error "Cannot continue rebase with unstaged changes")
        (magit-rebase-async "--continue"))
    (error "No rebase in progress")))

;;;###autoload
(defun magit-rebase-skip ()
  "Skip the current commit and restart the current rebase operation."
  (interactive)
  (if (magit-rebase-in-progress-p)
      (magit-rebase-async "--skip")
    (error "No rebase in progress")))

;;;###autoload
(defun magit-rebase-edit ()
  "Edit the todo list of the current rebase operation."
  (interactive)
  (if (magit-rebase-in-progress-p)
      (magit-rebase-async "--edit-todo")
    (error "No rebase in progress")))

;;;###autoload
(defun magit-rebase-abort ()
  "Abort the current rebase operation, restoring the original branch."
  (interactive)
  (if (magit-rebase-in-progress-p)
      (magit-run-git "rebase" "--abort")
    (error "No rebase in progress")))

(defun magit-rebase-async (&rest args)
  (magit-server-visit-args 'rebase)
  (apply #'magit-run-git-with-editor "rebase" args))

(defun magit-rebase-interactive-assert (commit)
  (when commit
    (if (magit-git-lines "rev-list" "--merges" (concat commit "..HEAD"))
        (magit-read-char-case "Proceed despite merge in rebase range?  " nil
          (?c "[c]ontinue" commit)
          (?p "[s]elect other" nil)
          (?a "[a]bort" (user-error "Quit")))
      commit)))

(defun magit-rebase-in-progress-p ()
  "Return t if a rebase is in progress."
  (or (file-directory-p (magit-git-dir "rebase-merge"))
      (file-directory-p (magit-git-dir "rebase-apply"))))

(defun magit-rebase-info ()
  "Return a list indicating the state of an in-progress rebase.

The returned list has the form (ONTO DONE TOTAL STOPPED AM).
ONTO is the commit being rebased onto.
DONE and TOTAL are integers with obvious meanings.
STOPPED is the SHA-1 of the commit at which rebase stopped.
AM is non-nil if the current rebase is actually a git-am.

Return nil if there is no rebase in progress."
  (let ((m (magit-git-dir "rebase-merge"))
        (a (magit-git-dir "rebase-apply")))
    (cond
     ((file-directory-p m) ; interactive
      (list
       (magit-get-shortname (magit-file-line  (expand-file-name "onto" m)))
       (length              (magit-file-lines (expand-file-name "done" m)))
       (cl-loop for line in (magit-file-lines
                             (expand-file-name "git-rebase-todo.backup" m))
                count (string-match "^[^#\n]" line))
       (magit-file-line (expand-file-name "stopped-sha" m))
       nil))

     ((file-regular-p (expand-file-name "onto" a)) ; non-interactive
      (list
       (magit-get-shortname  (magit-file-line (expand-file-name "onto" a)))
       (1- (string-to-number (magit-file-line (expand-file-name "next" a))))
       (string-to-number     (magit-file-line (expand-file-name "last" a)))
       (let ((patch-header (magit-file-line
                            (car (directory-files a t "^[0-9]\\{4\\}$")))))
         (when (string-match "^From \\([a-z0-9]\\{40\\}\\) " patch-header)
           (match-string 1 patch-header)))
       nil))

     ((file-regular-p (expand-file-name "applying" a)) ; am
      (list
       (magit-get-shortname  "HEAD")
       (1- (string-to-number (magit-file-line (expand-file-name "next" a))))
       (string-to-number     (magit-file-line (expand-file-name "last" a)))
       (let ((patch-header (magit-file-line
                            (car (directory-files a t "^[0-9]\\{4\\}$")))))
         (when (string-match "^From \\([a-z0-9]\\{40\\}\\) " patch-header)
           (match-string 1 patch-header)))
       t)))))

;;;;; AM

(magit-define-popup magit-am-popup
  "Popup console for mailbox commands."
  'magit-popups
  :man-page "git-am"
  :switches '((?s "add a Signed-off-by line to the commit message" "--signoff")
              (?3 "allow fall back on 3way merging if needed" "--3way")
              (?k "pass -k flag to git-mailinfo" "--keep")
              (?c "strip everything before a scissors line" "--scissors")
              (?p "pass it through git-apply" "-p")
              (?r "override error message when patch failure occurs" "--resolvemsg")
              (?d "lie about committer date" "--committer-date-is-author-date")
              (?D "use current timestamp for author date" "--ignore-date")
              (?b "pass -b flag to git-mailinfo" "--keep-non-patch"))
  :options  '((?p "format the patch(es) are in" "--patch-format"
                  magit-popup-read-file-name))
  :actions  '((?J "Apply Mailbox" magit-apply-mailbox)))

(defun magit-apply-mailbox (&optional file-or-dir)
  "Apply a series of patches from a mailbox."
  (interactive "fmbox or Maildir file or directory: ")
  (magit-run-git-with-editor "am" file-or-dir))

;;;;; Reset

;;;###autoload
(defun magit-reset-head (revision &optional hard)
  "Switch `HEAD' to REVISION, keeping prior working tree and staging area.
Any differences from REVISION become new changes to be committed.
With prefix argument, all uncommitted changes in working tree
and staging area are lost.
\n(git reset --soft|--hard REVISION)"
  (interactive (list (magit-read-rev (format "%s head to"
                                             (if current-prefix-arg
                                                 "Hard reset"
                                               "Reset"))
                                     (or (magit-guess-branch) "HEAD"))
                     current-prefix-arg))
  (magit-run-git "reset" (if hard "--hard" "--soft") revision "--"))

;;;###autoload
(defun magit-reset-head-hard (revision)
  "Switch `HEAD' to REVISION, losing all changes.
Uncomitted changes in both working tree and staging area are lost.
\n(git reset --hard REVISION)"
  (interactive (list (magit-read-rev (format "Hard reset head to")
                                     (or (magit-guess-branch) "HEAD"))))
  (magit-reset-head revision t))

;;;;; Clean

;;;###autoload
(defun magit-clean (&optional arg)
  "Remove untracked files from the working tree.
With a prefix argument also remove ignored files,
with two prefix arguments remove ignored files only.
\n(git clean -f -d [-x|-X])"
  (interactive "p")
  (when (yes-or-no-p (format "Remove %s files? "
                             (cl-case arg
                               (1 "untracked")
                               (4 "untracked and ignored")
                               (t "ignored"))))
    (magit-run-git "clean" "-f" "-d" (cl-case arg (4 "-x") (16 "-X")))))

;;;;; Fetching

(magit-define-popup magit-fetch-popup
  "Popup console for fetch commands."
  'magit-popups
  :man-page "git-fetch"
  :switches '((?p "Prune"   "--prune"))
  :actions  '((?f "Current" magit-fetch-current)
              (?o "Other"   magit-fetch)
              (?a "All"     magit-remote-update))
  :default-action 'magit-fetch-current)

;;;###autoload
(defun magit-fetch (remote &optional args)
  "Fetch from REMOTE."
  (interactive (list (magit-read-remote "Fetch remote")
                     magit-current-popup-args))
  (magit-run-git-async "fetch" remote args))

;;;###autoload
(defun magit-fetch-current (&optional args)
  "Fetch for the default remote.
If there is no default remote, ask for one."
  (interactive (list magit-current-popup-args))
  (magit-fetch (or (magit-get-current-remote)
                   (magit-read-remote "Fetch remote"))
               args))

;;;###autoload
(defun magit-remote-update ()
  "Update all remotes."
  (interactive)
  (or (run-hook-with-args-until-success 'magit-remote-update-hook)
      (magit-run-git-async "remote" "update" magit-current-popup-args)))

;;;;; Pulling

(magit-define-popup magit-pull-popup
  "Popup console for pull commands."
  'magit-popups
  :man-page "git-pull"
  :switches '((?f "Force"  "--force")
              (?r "Rebase" "--rebase"))
  :actions  '((?F "Pull"   magit-pull))
  :default-action 'magit-pull)

;;;###autoload
(defun magit-pull ()
  "Run git pull.

If there is no default remote, the user is prompted for one and
its values is saved with git config.  If there is no default
merge branch, the user is prompted for one and its values is
saved with git config.  With a prefix argument, the default
remote is not used and the user is prompted for a remote.  With
two prefix arguments, the default merge branch is not used and
the user is prompted for a merge branch.  Values entered by the
user because of prefix arguments are not saved with git config."
  (interactive)
  (or (run-hook-with-args-until-success 'magit-pull-hook)
      (let* ((branch (magit-get-current-branch))
             (branch-remote (magit-get-remote branch))
             (branch-merge (magit-get "branch" branch "merge"))
             (branch-merge-name (and branch-merge
                                     (save-match-data
                                       (string-match "^refs/heads/\\(.+\\)" branch-merge)
                                       (match-string 1 branch-merge))))
             (choose-remote (>= (prefix-numeric-value current-prefix-arg) 4))
             (choose-branch (>= (prefix-numeric-value current-prefix-arg) 16))
             (remote-needed (or choose-remote
                                (not branch-remote)))
             (branch-needed (or choose-branch
                                (not branch-merge-name)))
             (chosen-branch-remote
              (if remote-needed
                  (magit-read-remote "Pull from remote" branch-remote)
                branch-remote))
             (chosen-branch-merge-name
              (if branch-needed
                  (magit-read-remote-branch (format "Pull branch from remote %s"
                                                    chosen-branch-remote)
                                            chosen-branch-remote)
                branch-merge-name)))
        (when (and (not branch-remote)
                   (not choose-remote))
          (magit-set chosen-branch-remote "branch" branch "remote"))
        (when (and (not branch-merge-name)
                   (not choose-branch))
          (magit-set (format "%s" chosen-branch-merge-name)
                     "branch" branch "merge"))
        (magit-run-git-async
         "pull" magit-current-popup-args
         (and choose-remote chosen-branch-remote)
         (and (or choose-remote choose-branch)
              (list (format "refs/heads/%s:refs/remotes/%s/%s"
                            chosen-branch-merge-name
                            chosen-branch-remote
                            chosen-branch-merge-name)))))))

;;;;; Pushing

(magit-define-popup magit-push-popup
  "Popup console for push commands."
  'magit-popups
  :man-page "git-push"
  :switches '((?f "Force"         "--force")
              (?h "Disable hooks" "--no-verify")
              (?d "Dry run"       "-n")
              (?u "Set upstream"  "-u"))
  :actions  '((?P "Push"          magit-push)
              (?t "Push tags"     magit-push-tags))
  :default-action 'magit-push)

;;;###autoload
(defun magit-push-tags ()
  "Push tags to a remote repository.

Push tags to the current branch's remote.  If that isn't set push
to \"origin\" or if that remote doesn't exit but only a single
remote is defined use that.  Otherwise or with a prefix argument
ask the user what remote to use."
  (interactive)
  (let* ((branch  (magit-get-current-branch))
         (remotes (magit-git-lines "remote"))
         (remote  (or (and branch (magit-get-remote branch))
                      (car (member  "origin" remotes))
                      (and (= (length remotes) 1)
                           (car remotes)))))
    (when (or current-prefix-arg (not remote))
      (setq remote (magit-read-remote "Push to remote")))
    (magit-run-git-async "push" remote "--tags")))

;;;###autoload
(defun magit-push ()
  "Push the current branch to a remote repository.

This command runs the `magit-push-remote' hook.  By default that
means running `magit-push-dwim'.  So unless you have customized
the hook this command behaves like this:

With a single prefix argument ask the user what branch to push
to.  With two or more prefix arguments also ask the user what
remote to push to.  Otherwise use the remote and branch as
configured using the Git variables `branch.<name>.remote' and
`branch.<name>.merge'.  If the former is undefined ask the user.
If the latter is undefined push without specifing the remote
branch explicitly.

Also see option `magit-set-upstream-on-push'."
  (interactive)
  (run-hook-with-args-until-success 'magit-push-hook current-prefix-arg))

(defun magit-push-dwim (arg)
  "Push the current branch to a remote repository.

With a single prefix argument ask the user what remote to push
to.  With two or more prefix arguments also ask the user the
name of the remote branch to push to.

Otherwise use the remote and branch as configured using the
Git variables `branch.<name>.remote' and `branch.<name>.merge'.
If the former is undefined ask the user.  If the latter is
undefined push without specifing the remote branch explicitly.

Also see option `magit-set-upstream-on-push'."
  (interactive "P")
  (let* ((branch (or (magit-get-current-branch)
                     (user-error "Don't push a detached head.  That's gross")))
         (auto-remote (magit-get-remote branch))
         (used-remote (if (or arg (not auto-remote))
                          (magit-read-remote
                           (format "Push %s to remote" branch) auto-remote)
                        auto-remote))
         (auto-branch (and (equal used-remote auto-remote)
                           (magit-get "branch" branch "merge")))
         (used-branch (if (>= (prefix-numeric-value arg) 16)
                          (magit-read-remote-branch
                           (format "Push %s as branch" branch)
                           used-remote auto-branch)
                        auto-branch)))
    (cond ;; Pushing to what's already configured.
          ((and auto-branch
                (equal auto-branch used-branch)
                (equal auto-remote used-remote)))
          ;; Setting upstream because of magit-current-popup-args.
          ((member "-u" magit-current-popup-args))
          ;; Two prefix arguments; ignore magit-set-upstream-on-push.
          ((>= (prefix-numeric-value arg) 16)
           (and (yes-or-no-p "Set upstream while pushing? ")
                (setq magit-current-popup-args
                      (cons "-u" magit-current-popup-args))))
          ;; Else honor magit-set-upstream-on-push.
          ((eq magit-set-upstream-on-push 'refuse)
           (user-error "Not pushing since no upstream has been set."))
          ((or (eq magit-set-upstream-on-push 'dontask)
               (and (eq magit-set-upstream-on-push t)
                    (yes-or-no-p "Set upstream while pushing? ")))
           (setq magit-current-popup-args (cons "-u" magit-current-popup-args))))
    (magit-run-git-async
     "push" "-v" used-remote
     (if used-branch (format "%s:%s" branch used-branch) branch)
     magit-current-popup-args)))

;;;;; Committing

(with-no-warnings ; quiet 24.3.50 byte-compiler
(magit-define-popup magit-commit-popup
  "Popup console for commit commands."
  'magit-popups
  :man-page "git-commit"
  :switches '((?a "Stage all modified and deleted files"   "--all")
              (?e "Allow empty commit"                     "--allow-empty")
              (?v "Show diff of changes to be committed"   "--verbose")
              (?n "Bypass git hooks"                       "--no-verify")
              (?s "Add Signed-off-by line"                 "--signoff")
              (?R "Claim authorship and reset author date" "--reset-author"))
  :options  '((?A "Override the author"  "--author="        read-from-minibuffer)
              (?S "Sign using gpg"       "--gpg-sign="      magit-read-gpg-secret-key)
              (?C "Reuse commit message" "--reuse-message=" read-from-minibuffer))
  :actions  '((?c "Commit"         magit-commit)
              (?e "Extend"         magit-commit-extend)
              (?f "Fixup"          magit-commit-fixup)
              (?F "Instant Fixup"  magit-commit-instant-fixup)
              (?a "Amend"          magit-commit-amend)
              (?r "Reword"         magit-commit-reword)
              (?s "Squash"         magit-commit-squash)
              (?S "Instant Squash" magit-commit-instant-squash))
  :max-action-columns 4
  :default-action 'magit-commit))

(defadvice magit-commit-popup (around pop-to-ongoing activate)
  (--if-let (magit-commit-log-buffer) (switch-to-buffer it) ad-do-it))

;;;###autoload
(defun magit-commit (&optional args)
  "Create a new commit on HEAD.
With a prefix argument amend to the commit at HEAD instead.
\n(git commit [--amend] ARGS)"
  (interactive (if current-prefix-arg
                   (list (cons "--amend" magit-current-popup-args))
                 (list magit-current-popup-args)))
  (when (setq args (magit-commit-assert args))
    (magit-commit-async 'magit-diff-staged args)))

;;;###autoload
(defun magit-commit-amend (&optional args)
  "Amend the last commit.
\n(git commit --amend ARGS)"
  (interactive (list magit-current-popup-args))
  (magit-commit-async 'magit-diff-while-amending "--amend" args))

;;;###autoload
(defun magit-commit-extend (&optional args override-date)
  "Amend the last commit, without editing the message.
With a prefix argument do change the committer date, otherwise
don't.  The option `magit-commit-extend-override-date' can be
used to inverse the meaning of the prefix argument.
\n(git commit --amend --no-edit)"
  (interactive (list magit-current-popup-args
                     (if current-prefix-arg
                         (not magit-commit-reword-override-date)
                       magit-commit-reword-override-date)))
  (when (setq args (magit-commit-assert args (not override-date)))
    (let ((process-environment process-environment))
      (unless override-date
        (setenv "GIT_COMMITTER_DATE" (magit-rev-format "%cd")))
      (magit-commit-async nil "--amend" "--no-edit" args))))

;;;###autoload
(defun magit-commit-reword (&optional args override-date)
  "Reword the last commit, ignoring staged changes.

With a prefix argument do change the committer date, otherwise
don't.  The option `magit-commit-rewrite-override-date' can be
used to inverse the meaning of the prefix argument.

Non-interactively respect the optional OVERRIDE-DATE argument
and ignore the option.
\n(git commit --amend --only)"
  (interactive (list magit-current-popup-args
                     (if current-prefix-arg
                         (not magit-commit-reword-override-date)
                       magit-commit-reword-override-date)))
  (let ((process-environment process-environment))
    (unless override-date
      (setenv "GIT_COMMITTER_DATE" (magit-rev-format "%cd")))
    (magit-commit-async 'magit-diff-while-amending
                        "--amend" "--only" args)))

;;;###autoload
(defun magit-commit-fixup (&optional commit args confirm)
  "Create a fixup commit.
With a prefix argument the target commit has to be confirmed.
Otherwise the commit at point may be used without confirmation
depending on the value of option `magit-commit-squash-confirm'.
\n(git commit --no-edit --fixup=COMMIT [ARGS])"
  (interactive (magit-commit-squash-read-args))
  (magit-commit-squash-internal 'magit-commit-fixup "--fixup"
                                commit args confirm))

;;;###autoload
(defun magit-commit-squash (&optional commit args confirm)
  "Create a squash commit.
With a prefix argument the target commit has to be confirmed.
Otherwise the commit at point may be used without confirmation
depending on the value of option `magit-commit-squash-confirm'.
\n(git commit --no-edit --squash=COMMIT [ARGS])"
  (interactive (magit-commit-squash-read-args))
  (magit-commit-squash-internal 'magit-commit-squash "--squash"
                                commit args confirm))

;;;###autoload
(defun magit-commit-instant-fixup (&optional commit args)
  "Create a fixup commit and instantly rebase.
\n(git commit --no-edit --fixup=COMMIT ARGS;
 git rebase -i COMMIT^ --autosquash --autostash)"
  (interactive (list (magit-current-commit) magit-current-popup-args))
  (magit-commit-squash-internal
   (lambda (c a)
     (when (setq c (magit-commit-fixup c a))
       (magit-rebase-autosquash (concat c "^"))))
   "--fixup" commit args t))

;;;###autoload
(defun magit-commit-instant-squash (&optional commit args)
  "Create a squash commit and instantly rebase.
\n(git commit --no-edit --squash=COMMIT ARGS;
 git rebase -i COMMIT^ --autosquash --autostash)"
  (interactive (list (magit-current-commit) magit-current-popup-args))
  (magit-commit-squash-internal
   (lambda (c a)
     (when (setq c (magit-commit-squash c a))
       (magit-rebase-autosquash (concat c "^"))))
   "--squash" commit args t))

(defun magit-commit-squash-read-args ()
  (list (magit-current-commit) magit-current-popup-args
        (or current-prefix-arg magit-commit-squash-confirm)))

(defun magit-commit-squash-internal (fn option commit args confirm)
  (when (setq args (magit-commit-assert args t))
    (if (and commit (not confirm))
        (let ((magit-diff-auto-show nil))
          (magit-commit-async 'magit-diff-staged "--no-edit"
                              (concat option "=" commit) args)
          commit)
      (magit-log-select
        `(lambda (commit) (,fn commit (list ,@args))))
      (when (magit-diff-auto-show-p 'log-select)
        (let ((magit-diff-switch-buffer-function 'display-buffer))
          (magit-diff-staged))))))

(defun magit-commit-assert (args &optional strict)
  (cond
   ((or (magit-anything-staged-p)
        (and (magit-anything-unstaged-p)
             ;; ^ Everything of nothing is still nothing.
             (member "--all" args))
        (and (not strict)
             ;; ^ For amend variants that don't make sense otherwise.
             (or (member "--amend" args)
                 (member "--allow-empty" args))))
    (or args (list "--")))
   ((and (magit-rebase-in-progress-p)
         (y-or-n-p "Nothing staged.  Continue in-progress rebase? "))
    (magit-commit-async "--continue")
    nil)
   (magit-commit-ask-to-stage
    (when (magit-diff-auto-show-p 'stage-all)
      (magit-diff-unstaged))
    (prog1 (when (y-or-n-p "Nothing staged.  Stage and commit everything? ")
             (magit-run-git "add" "-u" ".")
             (or args (list "--")))
      (when (and (magit-diff-auto-show-p 'stage-all)
                 (derived-mode-p 'magit-diff-mode))
        (magit-mode-quit-window))))
   (t
    (user-error "Nothing staged"))))

(defun magit-commit-async (diff-fn &rest args)
  (magit-server-visit-args 'commit t args)
  (when (and diff-fn (magit-diff-auto-show-p 'commit))
    (let ((magit-inhibit-save-previous-winconf t))
      (funcall diff-fn)))
  (if (and with-editor-emacsclient-executable
           (not (tramp-tramp-file-p default-directory)))
      (apply #'magit-run-git-with-editor "commit" args)
    (magit-commit-fallback "commit" (magit-flatten-onelevel args))))

(defun magit-commit-fallback (subcmd args)
  (let ((topdir (magit-get-top-dir))
        (editmsg (magit-git-dir (if (equal subcmd "tag")
                                    "TAG_EDITMSG"
                                  "COMMIT_EDITMSG"))))
    (when (and (member "--amend" args)
               (not (file-exists-p editmsg)))
      (with-temp-file editmsg
        (magit-rev-format "%B")))
    (with-current-buffer (find-file-noselect editmsg)
      (pop-to-buffer (current-buffer))
      (add-hook 'with-editor-finish-noclient-hook
                (apply-partially
                 (lambda (default-directory editmsg args)
                   (magit-run-git args)
                   (ignore-errors (delete-file editmsg)))
                 topdir editmsg
                 `(,subcmd
                   ,"--cleanup=strip"
                   ,(concat "--file=" (file-relative-name
                                       (buffer-file-name)
                                       topdir))
                   ,@args))
                nil t))))

(defun magit-commit-add-log ()
  "Add a template for the current hunk to the commit message buffer."
  (interactive)
  (let* ((section (magit-current-section))
         (fun (if (eq (magit-section-type section) 'hunk)
                  (save-window-excursion
                    (save-excursion
                      (magit-visit-item)
                      (add-log-current-defun)))
                nil))
         (file (magit-section-info
                (cl-case (magit-section-type section)
                  (hunk (magit-section-parent section))
                  (diff section)
                  (t    (user-error "No change at point")))))
         (buffer (magit-commit-log-buffer)))
    (unless buffer
      (magit-commit)
      (while (not (setq buffer (magit-commit-log-buffer)))
        (sit-for 0.01)))
    (pop-to-buffer buffer)
    (goto-char (point-min))
    (cond ((not (re-search-forward (format "^\\* %s" (regexp-quote file))
                                   nil t))
           ;; No entry for file, create it.
           (goto-char (point-max))
           (forward-comment -1000)
           (unless (or (bobp) (looking-back "\\(\\*[^\n]+\\|\n\\)"))
             (insert "\n"))
           (insert (format "\n* %s" file))
           (when fun
             (insert (format " (%s)" fun)))
           (insert ": "))
          (fun
           ;; found entry for file, look for fun
           (let ((limit (save-excursion
                          (or (and (re-search-forward "^\\* " nil t)
                                   (match-beginning 0))
                              (progn (point-max)
                                     (forward-comment -1000))))))
             (cond ((re-search-forward
                     (format "(.*\\<%s\\>.*):" (regexp-quote fun))
                     limit t)
                    ;; found it, goto end of current entry
                    (if (re-search-forward "^(" limit t)
                        (backward-char 2)
                      (goto-char limit)))
                   (t
                    ;; not found, insert new entry
                    (goto-char limit)
                    (if (bolp)
                        (open-line 1)
                      (newline))
                    (insert (format "(%s): " fun))))))
          (t
           ;; found entry for file, look for beginning  it
           (when (looking-at ":")
             (forward-char 2))))))

;;;;; Tagging

(magit-define-popup magit-tag-popup
  "Popup console for tag commands."
  'magit-popups
  :man-page "git-tag"
  :switches '((?a "Annotate" "--annotate")
              (?f "Force"    "--force")
              (?s "Sign"     "--sign"))
  :actions  '((?t "Create"   magit-tag)
              (?k "Delete"   magit-tag-delete))
  :default-action 'magit-tag)

;;;###autoload
(defun magit-tag (name rev &optional annotate)
  "Create a new tag with the given NAME at REV.
With a prefix argument annotate the tag.
\n(git tag [--annotate] NAME REV)"
  (interactive (list (magit-read-tag "Tag name")
                     (magit-read-rev "Place tag on"
                                     (or (magit-guess-branch) "HEAD"))
                     current-prefix-arg))
  (let ((args (append magit-current-popup-args (list name rev))))
    (if (or (member "--sign" args)
            (member "--annotate" args)
            (and annotate (setq args (cons "--annotate" args))))
        (magit-commit-fallback "tag" args)
      (magit-run-git "tag" args))))

;;;###autoload
(defun magit-tag-delete (name)
  "Delete the tag with the given NAME.
\n(git tag -d NAME)"
  (interactive (list (magit-read-tag "Delete Tag" t)))
  (magit-run-git "tag" "-d" name))

;;;;; Stashing

(magit-define-popup magit-stash-popup
  "Popup console for stash commands."
  'magit-popups
  :man-page "git-stash"
  :switches '((?k "Don't stash index"       "--keep-index")
              (?i "Reinstate stashed index" "--index")
              (?u "Include untracked files" "--include-untracked")
              (?a "Include all files"       "--all"))
  :actions  '((?z "Save"           magit-stash)
              (?s "Snapshot"       magit-stash-snapshot)
              (?p "Pop"            magit-stash-pop)
              (?k "Drop"           magit-stash-drop)
              (?Z "Save index"     magit-stash-index)
              (?S "Snapshot index" magit-stash-snapshot)
              (?a "Apply"          magit-stash-apply)
              (?b "Branch"         magit-stash-branch)
              (?v "View"           magit-diff-stash))
  :default-arguments '("--index")
  :default-action 'magit-stash
  :max-action-columns 4)

;;;###autoload
(defun magit-stash (description &optional args)
  "Create new stash of working tree and staging area named DESCRIPTION.
Working tree and staging area revert to the current `HEAD'.
With prefix argument, changes in staging area are kept.
\n(git stash save [ARGS] DESCRIPTION)"
  (interactive (list (read-string "Stash description: ")
                     (magit-current-popup-args :not "--index")))
  (magit-run-git "stash" "save" args "--" description))

;;;###autoload
(defun magit-stash-snapshot (&optional args)
  "Create new stash of working tree and staging area; keep changes in place.
\n(git stash save [ARGS] \"Snapshot...\";
 git stash apply stash@{0})"
  (interactive (list (magit-current-popup-args :not "--index")))
  (magit-call-git "stash" "save" args (magit-stash-format-snapshot-message))
  (magit-stash-apply 0 "--index"))

(defun magit-stash-index (message &optional snapshot)
  "Create a new stash of the index only."
  (interactive (list (read-string "Stash message: ")))
  (magit-git-string "stash" "save" "--keep-index" (concat "(" message ")"))
  (let ((both (magit-rev-parse "refs/stash")))
    (message "Saved working directory and index state in %s" both)
    (magit-call-git "stash" "drop")
    (magit-call-git "stash" "save" message)
    (if snapshot
        (magit-run-git "stash" "pop" "--index" both)
      (with-temp-buffer
        (magit-git-insert "diff" (concat "stash@{0}.." both))
        (magit-run-git-with-input (current-buffer) "apply")))))

(defun magit-stash-index-snapshot ()
  "Create a new stash of the index only; keep changes in place."
  (interactive)
  (magit-stash-index (magit-stash-format-snapshot-message) t))

(defun magit-stash-apply (stash &optional args)
  "Apply a stash on top of the current working tree state.
\n(git stash apply [ARGS] stash@{N})"
  (interactive (list (magit-read-stash "Apply stash (number): ")
                     (magit-current-popup-args :only "--index")))
  (magit-run-git "stash" "apply" args (magit-stash-as-refname stash)))

(defun magit-stash-pop (stash &optional args)
  "Apply a stash on top of working tree state and remove from stash list.
\n(git stash pop [ARGS] stash@{N})"
  (interactive (list (magit-read-stash "Pop stash (number): ")
                     (magit-current-popup-args :only "--index")))
  (magit-run-git "stash" "pop" args (magit-stash-as-refname stash)))

(defun magit-stash-drop (stash)
  "Remove a stash from the stash list.
\n(git stash drop stash@{N})"
  (interactive (list (magit-read-stash "Drop stash (number): ")))
  (magit-run-git "stash" "drop" (magit-stash-as-refname stash)))

(defun magit-stash-branch (stash branchname)
  "Create and checkout a branch from STASH.
\n(git stash branch BRANCHNAME stash@{N})"
  (interactive (list (magit-read-stash "Branch stash (number): ")
                     (read-string      "Branch name: ")))
  (magit-run-git "stash" "branch" branchname (magit-stash-as-refname stash)))

(defun magit-stash-as-refname (arg)
  (if (stringp arg) arg (format "stash@{%i}" arg)))

(defun magit-stash-format-snapshot-message ()
  (format-time-string magit-stash-snapshot-message-format (current-time)))

;;;;; Cherry-Pick

(defun magit-cherry-pick-item ()
  "Cherry-pick them item at point."
  (interactive)
  (magit-section-action cherry-pick (info)
    (commit (magit-cherry-pick-commit info))
    (stash  (magit-stash-pop info))))

(defun magit-cherry-pick-commit (commit)
  (magit-assert-one-parent commit "cherry-pick")
  (magit-run-git "cherry-pick" commit))

;;;;; Submoduling

(magit-define-popup magit-submodule-popup
  "Popup console for submodule commands."
  'magit-popups
  :man-page "git-submodule"
  :actions  '((?u "Update" magit-submodule-update)
              (?b "Both update and init" magit-submodule-update-init)
              (?i "Init" magit-submodule-init)
              (?s "Sync" magit-submodule-sync)))

;;;###autoload
(defun magit-submodule-update (&optional init)
  "Update the submodule of the current git repository.
With a prefix arg, do a submodule update --init."
  (interactive "P")
  (let ((default-directory (magit-get-top-dir)))
    (magit-run-git-async "submodule" "update" (and init "--init"))))

;;;###autoload
(defun magit-submodule-update-init ()
  "Update and init the submodule of the current git repository."
  (interactive)
  (magit-submodule-update t))

;;;###autoload
(defun magit-submodule-init ()
  "Initialize the submodules."
  (interactive)
  (let ((default-directory (magit-get-top-dir)))
    (magit-run-git-async "submodule" "init")))

;;;###autoload
(defun magit-submodule-sync ()
  "Synchronizes submodule's remote URL configuration."
  (interactive)
  (let ((default-directory (magit-get-top-dir)))
    (magit-run-git-async "submodule" "sync")))

;;;;; Bisecting

(magit-define-popup magit-bisect-popup
  "Popup console for bisect commands."
  'magit-popups
  :man-page "git-bisect"
  :actions  '((?b "Bad"   magit-bisect-bad)
              (?g "Good"  magit-bisect-good)
              (?k "Skip"  magit-bisect-skip)
              (?r "Reset" magit-bisect-reset)
              (?s "Start" magit-bisect-start)
              (?u "Run"   magit-bisect-run)))

;;;###autoload
(defun magit-bisect-start (bad good)
  "Start a bisect session.

Bisecting a bug means to find the commit that introduced it.
This command starts such a bisect session by asking for a know
good and a bad commit.  To move the session forward use the
other actions from the bisect popup (\
\\<magit-status-mode-map>\\[magit-bisect-popup])."
  (interactive
   (if (magit-bisecting-p)
       (user-error "Already bisecting")
     (list (magit-read-rev "Start bisect with known bad revision" "HEAD")
           (magit-read-rev "Good revision" (magit-guess-branch)))))
  (magit-bisect-async "start" (list bad good) t))

;;;###autoload
(defun magit-bisect-reset ()
  "After bisecting cleanup bisection state and return to original HEAD."
  (interactive)
  (when (yes-or-no-p "Reset bisect?")
    (magit-run-git "bisect" "reset")
    (ignore-errors (delete-file (magit-git-dir "BISECT_CMD_OUTPUT")))))

;;;###autoload
(defun magit-bisect-good ()
  "While bisecting, mark the current commit as good.
Use this after you have asserted that the commit does not contain
the bug in question."
  (interactive)
  (magit-bisect-async "good"))

;;;###autoload
(defun magit-bisect-bad ()
  "While bisecting, mark the current commit as bad.
Use this after you have asserted that the commit does contain the
bug in question."
  (interactive)
  (magit-bisect-async "bad"))

;;;###autoload
(defun magit-bisect-skip ()
  "While bisecting, skip the current commit.
Use this if for some reason the current commit is not a good one
to test.  This command lets Git choose a different one."
  (interactive)
  (magit-bisect-async "skip"))

;;;###autoload
(defun magit-bisect-run (cmdline)
  "Bisect automatically by running commands after each step."
  (interactive (list (read-shell-command "Bisect shell command: ")))
  (magit-bisect-async "run" (list cmdline)))

(defun magit-bisect-async (subcommand &optional args no-assert)
  (unless (or no-assert (magit-bisecting-p))
    (user-error "Not bisecting"))
  (let ((file (magit-git-dir "BISECT_CMD_OUTPUT"))
        (default-directory (magit-get-top-dir)))
    (ignore-errors (delete-file file))
    (magit-run-git-with-logfile file "bisect" subcommand args)
    (magit-process-wait)
    (magit-refresh)))

;;;;; Logging

(magit-define-popup magit-log-popup
  "Popup console for log commands."
  'magit-popups
  :man-page "git-log"
  :switches '((?m "Only merge commits"        "--merges")
              (?d "Date Order"                "--date-order")
              (?f "First parent"              "--first-parent")
              (?i "Case insensitive patterns" "-i")
              (?P "Pickaxe regex"             "--pickaxe-regex")
              (?g "Show Graph"                "--graph")
              (?S "Show Signature"            "--show-signature")
              (?n "Name only"                 "--name-only")
              (?M "All match"                 "--all-match")
              (?A "All"                       "--all"))
  :options  '((?r "Relative"       "--relative="  read-directory-name)
              (?c "Committer"      "--committer=" read-from-minibuffer)
              (?> "Since"          "--since="     read-from-minibuffer)
              (?< "Before"         "--before="    read-from-minibuffer)
              (?a "Author"         "--author="    read-from-minibuffer)
              (?g "Grep messages"  "--grep="      read-from-minibuffer)
              (?G "Grep patches"   "-G"           read-from-minibuffer)
              (?L "Trace evolution of line range"
                  "-L" magit-read-file-trace)
              (?s "Pickaxe search" "-S"           read-from-minibuffer)
              (?b "Branches"       "--branches="  read-from-minibuffer)
              (?R "Remotes"        "--remotes="   read-from-minibuffer))
  :actions  '((?l "Oneline"        magit-log-dwim)
              (?L "Verbose"        magit-log-verbose-dwim)
              (?r "Reflog"         magit-reflog)
              (?f "File log"       magit-file-log)
              (?b "Oneline branch" magit-log)
              (?B "Verbose branch" magit-log-verbose)
              (?R "Reflog HEAD"    magit-reflog-head))
  :default-arguments '("--graph")
  :default-action 'magit-log-dwim
  :max-action-columns 4)

;;;###autoload
(defun magit-log (range &optional args)
  (interactive (magit-log-read-args nil nil))
  (magit-mode-setup magit-log-buffer-name nil
                    #'magit-log-mode
                    #'magit-refresh-log-buffer 'oneline range
                    (cl-delete "^-L" args :test 'string-match-p))
  (magit-log-goto-same-commit))

;;;###autoload
(defun magit-log-dwim (range &optional args)
  (interactive (magit-log-read-args t nil))
  (magit-log range args))

;;;###autoload
(defun magit-log-verbose (range &optional args)
  (interactive (magit-log-read-args nil t))
  (magit-mode-setup magit-log-buffer-name nil
                    #'magit-log-mode
                    #'magit-refresh-log-buffer 'long range args)
  (magit-log-goto-same-commit))

;;;###autoload
(defun magit-log-verbose-dwim (range &optional args)
  (interactive (magit-log-read-args t t))
  (magit-log-verbose range args))

(defun magit-log-read-args (dwim patch)
  (let ((default "HEAD"))
    (list (if (if dwim (not current-prefix-arg) current-prefix-arg)
              default
            (magit-read-rev (format "Show %s log for ref/rev/range"
                                    (if patch "verbose" "oneline"))
                            default))
          magit-current-popup-args)))

;;;###autoload
(defun magit-file-log (file &optional use-graph)
  "Display the log for the currently visited file or another one.
With a prefix argument show the log graph."
  (interactive
   (list (magit-read-file-from-rev (magit-get-current-branch)
                                   (magit-buffer-file-name t))
         current-prefix-arg))
  (magit-mode-setup magit-log-buffer-name nil
                    #'magit-log-mode
                    #'magit-refresh-log-buffer
                    'oneline "HEAD"
                    `(,@(and use-graph (list "--graph"))
                      ,@magit-current-popup-args
                      "--follow")
                    file)
  (magit-log-goto-same-commit))

;;;###autoload
(defun magit-reflog (ref)
  "Display the reflog of the current branch.
With a prefix argument another branch can be chosen."
  (interactive (let ((branch (magit-get-current-branch)))
                 (if (and branch (not current-prefix-arg))
                     (list branch)
                   (list (magit-read-rev "Reflog of" branch)))))
  (magit-mode-setup magit-reflog-buffer-name nil
                    #'magit-reflog-mode
                    #'magit-refresh-reflog-buffer ref))

;;;###autoload
(defun magit-reflog-head ()
  "Display the HEAD reflog."
  (interactive)
  (magit-reflog "HEAD"))

;;; Modes (2)
;;;; Log Mode
;;;;; Log Core

(define-derived-mode magit-log-mode magit-mode "Magit Log"
  "Mode for looking at git log.

\\<magit-log-mode-map>Type `\\[magit-visit-item]` to visit a commit, and \
`\\[magit-show-item-or-scroll-up]` to just show it.
Type `\\[magit-log-show-more-entries]` to show more commits, \
and `\\[magit-refresh]` to refresh the log.
Type `\\[magit-diff-working-tree]` to see the diff between current commit and your working tree,
Type `\\[magit-diff]` to see diff between any two version
Type `\\[magit-apply-item]` to apply the change of the current commit to your wortree,
and `\\[magit-cherry-pick-item]` to apply and commit the result.
Type `\\[magit-revert-item]` to revert a commit, and `\\[magit-reset-head]` reset your current head to a commit,

More information can be found in Info node `(magit)History'

Other key binding:
\\{magit-log-mode-map}"
  :group 'magit)

(defvar magit-log-buffer-name "*magit-log*"
  "Name of buffer used to display log entries.")

(defun magit-refresh-log-buffer (style range args &optional file)
  (magit-set-buffer-margin (car magit-log-margin-spec)
                           (and magit-log-show-margin
                                (eq (car magit-refresh-args) 'oneline)))
  (magit-log-margin-set-timeunit-width)
  (setq magit-file-log-file file)
  (when (consp range)
    (setq range (concat (car range) ".." (cdr range))))
  (magit-git-insert-section
      (logbuf (concat "Commits"
                      (and file  (concat " for file " file))
                      (and range (concat " in " range))))
      (apply-partially 'magit-wash-log style 'color t)
    "log"
    (format "--max-count=%d" magit-log-cutoff-length)
    "--decorate=full" "--abbrev-commit" "--color"
    (cl-case style
      (long    (cons "--stat" args))
      (oneline (cons (concat "--pretty=format:%h%d "
                             (and (member "--show-signature" args) "%G?")
                             "[%an][%at]%s")
                     (delete "--show-signature" args))))
    range "--" file)
  (save-excursion
    (goto-char (point-min))
    (magit-format-log-margin)))

;;;;; Log Washing

(defconst magit-log-oneline-re
  (concat "^"
          "\\(?4:\\(?:[-_/|\\*o.] *\\)+ *\\)?"     ; graph
          "\\(?:"
          "\\(?1:[0-9a-fA-F]+\\) "                 ; sha1
          "\\(?:\\(?3:([^()]+)\\) \\)?"            ; refs
          "\\(?7:[BGUN]\\)?"                       ; gpg
          "\\[\\(?5:[^]]*\\)\\]"                   ; author
          "\\[\\(?6:[^]]*\\)\\]"                   ; date
          "\\(?2:.*\\)"                            ; msg
          "\\)?$"))

(defconst magit-log-long-re
  (concat "^"
          "\\(?4:\\(?:[-_/|\\*o.] *\\)+ *\\)?"     ; graph
          "\\(?:"
          "\\(?:commit \\(?1:[0-9a-fA-F]+\\)"      ; sha1
          "\\(?: \\(?3:([^()]+)\\)\\)?\\)"         ; refs
          "\\|"
          "\\(?2:.+\\)\\)$"))                      ; "msg"

(defconst magit-log-unique-re
  (concat "^"
          "\\(?1:[0-9a-fA-F]+\\) "                 ; sha1
          "\\(?2:.*\\)$"))                         ; msg

(defconst magit-log-cherry-re
  (concat "^"
          "\\(?8:[-+]\\) "                         ; cherry
          "\\(?1:[0-9a-fA-F]+\\) "                 ; sha1
          "\\(?2:.*\\)$"))                         ; msg

(defconst magit-log-bisect-vis-re
  (concat "^"
          "\\(?1:[0-9a-fA-F]+\\) "                 ; sha1
          "\\(?:\\(?3:([^()]+)\\) \\)?"            ; refs
          "\\(?2:.+\\)$"))                         ; msg

(defconst magit-log-bisect-log-re
  (concat "^# "
	  "\\(?3:bad:\\|skip:\\|good:\\) "         ; "refs"
	  "\\[\\(?1:[^]]+\\)\\] "                  ; sha1
	  "\\(?2:.+\\)$"))                         ; msg

(defconst magit-log-reflog-re
  (concat "^"
          "\\(?1:[^ ]+\\) "                        ; sha1
          "\\[\\(?5:[^]]*\\)\\] "                  ; author
          "\\(?6:[^ ]*\\) "                        ; date
          "[^@]+@{\\(?9:[^}]+\\)} "                ; refsel
          "\\(?10:merge\\|[^:]+\\)?:? ?"           ; refsub
          "\\(?2:.+\\)?$"))                        ; msg

(defconst magit-reflog-subject-re
  (concat "\\([^ ]+\\) ?"                          ; command (1)
          "\\(\\(?: ?-[^ ]+\\)+\\)?"               ; option  (2)
          "\\(?: ?(\\([^)]+\\))\\)?"))             ; type    (3)

(defvar magit-log-count nil)

(defun magit-wash-log (style &optional color longer)
  (when color
    (let ((ansi-color-apply-face-function
           (lambda (beg end face)
             (when face
               (put-text-property beg end 'font-lock-face face)))))
      (ansi-color-apply-on-region (point-min) (point-max))))
  (when (eq style 'cherry)
    (reverse-region (point-min) (point-max)))
  (let ((magit-log-count 0))
    (magit-wash-sequence (apply-partially 'magit-wash-log-line style
                                          (magit-abbrev-length)))
    (when (and longer
               (= magit-log-count magit-log-cutoff-length))
      (magit-with-section (section longer 'longer)
        (insert-text-button (substitute-command-keys
                             (format "Type \\<%s>\\[%s] to show more history"
                                     'magit-log-mode-map
                                     'magit-log-show-more-entries))
                            'action (lambda (button)
                                      (magit-log-show-more-entries))
                            'follow-link t
                            'mouse-face magit-item-highlight-face)))))

(defun magit-wash-log-line (style abbrev)
  (looking-at (cl-ecase style
                (oneline magit-log-oneline-re)
                (long    magit-log-long-re)
                (unique  magit-log-unique-re)
                (cherry  magit-log-cherry-re)
                (reflog  magit-log-reflog-re)
                (bisect-vis magit-log-bisect-vis-re)
                (bisect-log magit-log-bisect-log-re)))
  (magit-bind-match-strings
      (hash msg refs graph author date gpg cherry refsel refsub)
    (delete-region (point) (point-at-eol))
    (when cherry
      (magit-insert cherry (if (string= cherry "-")
                               'magit-cherry-equivalent
                             'magit-cherry-unmatched) ?\s))
    (unless (eq style 'long)
      (when (eq style 'bisect-log)
	(setq hash (magit-git-string "rev-parse" "--short" hash)))
      (if hash
          (insert (propertize hash 'face 'magit-log-sha1) ?\s)
        (insert (make-string (1+ abbrev) ? ))))
    (when graph
      (if magit-log-format-graph-function
          (insert (funcall magit-log-format-graph-function graph))
        (insert graph)))
    (when (and hash (eq style 'long))
      (magit-insert (if refs hash (magit-rev-parse hash)) 'magit-log-sha1 ?\s))
    (when refs
      (magit-insert-ref-labels refs))
    (when refsub
      (insert (format "%-2s " refsel))
      (insert (magit-log-format-reflog refsub)))
    (when msg
      (magit-insert msg (cl-case (and gpg (aref gpg 0))
                          (?G 'magit-signature-good)
                          (?B 'magit-signature-bad)
                          (?U 'magit-signature-untrusted)
                          (?N 'magit-signature-none)
                          (t  'magit-log-message))))
    (goto-char (line-beginning-position))
    (magit-format-log-margin author date)
    (if hash
        (magit-with-section (section commit hash)
          (when (derived-mode-p 'magit-log-mode)
            (cl-incf magit-log-count))
          (forward-line)
          (when (eq style 'long)
            (magit-wash-sequence
             (lambda ()
               (looking-at magit-log-long-re)
               (when (match-string 2)
                 (magit-wash-log-line 'long abbrev))))))
      (forward-line)))
  t)

(defun magit-format-log-margin (&optional author date)
  (when magit-log-show-margin
    (cl-destructuring-bind (width characterp duration-spec)
        magit-log-margin-spec
      (if author
          (magit-make-margin-overlay
           (propertize (truncate-string-to-width
                        author (- width 1 3 (if characterp 0 1)
                                  magit-log-margin-timeunit-width 1)
                        nil ?\s (make-string 1 magit-ellipsis))
                       'face 'magit-log-author)
           " "
           (propertize (magit-format-duration
                        (abs (truncate (- (float-time)
                                          (string-to-number date))))
                        (symbol-value duration-spec)
                        magit-log-margin-timeunit-width)
                       'face 'magit-log-date)
           (propertize " " 'face 'fringe))
        (magit-make-margin-overlay
         (propertize (make-string (1- width) ?\s) 'face 'default)
         (propertize " " 'face 'fringe))))))

;;;;; Log Commands

(defun magit-log-toggle-margin ()
  "Show or hide the log margin.
This command can only be used inside log buffers (usually
*magit-log*) and only if that displays a `oneline' log.
Also see option `magit-log-show-margin'."
  (interactive)
  (unless (derived-mode-p 'magit-log-mode)
    (user-error "The log margin cannot be used outside of log buffers"))
  (when (eq (car magit-refresh-args) 'long)
    (user-error "The log margin cannot be used with verbose logs"))
  (if magit-log-show-margin
      (magit-set-buffer-margin (car magit-log-margin-spec)
                               (not (cdr (window-margins))))
    (setq-local magit-log-show-margin t)
    (magit-refresh)))

(defun magit-log-show-more-entries (&optional arg)
  "Grow the number of log entries shown.

With no prefix optional ARG, show twice as many log entries.
With a numerical prefix ARG, add this number to the number of shown log entries.
With a non numeric prefix ARG, show all entries"
  (interactive "P")
  (setq-local magit-log-cutoff-length
              (cond ((numberp arg) (+ magit-log-cutoff-length arg))
                    (arg magit-log-infinite-length)
                    (t (* magit-log-cutoff-length 2))))
  (let ((old-point (point)))
    (magit-refresh)
    (goto-char old-point)))

(defun magit-log-maybe-show-more-entries (section)
  (when (and (eq (magit-section-type section) 'longer)
             magit-log-auto-more)
    (magit-log-show-more-entries)
    (forward-line -1)
    (magit-goto-next-section)))

(defun magit-log-maybe-show-commit (section)
  (when (and (eq (magit-section-type section) 'commit)
             (or (and (magit-diff-auto-show-p 'log-follow)
                      (get-buffer-window magit-commit-buffer-name))
                 (and (magit-diff-auto-show-p 'log-oneline)
                      (derived-mode-p 'magit-log-mode)
                      (eq (car magit-refresh-args) 'oneline))))
    (magit-show-commit (magit-section-info section) t)))

(defun magit-log-goto-same-commit ()
  (--when-let (and magit-previous-section
                   (derived-mode-p 'magit-log-mode)
                   (cl-find (magit-section-info magit-previous-section)
                            (magit-section-children magit-root-section)
                            :test 'equal :key 'magit-section-info))
    (goto-char (magit-section-beginning it))))

;;;; Log Select Mode

(define-derived-mode magit-log-select-mode magit-log-mode "Magit Select"
  "Mode for selecting a commit from history."
  :group 'magit)

(defvar-local magit-log-select-pick-function nil)
(defvar-local magit-log-select-quit-function nil)

(defun magit-log-select (pick &optional quit desc branch args)
  (declare (indent defun))
  (magit-mode-setup magit-log-buffer-name nil
                    #'magit-log-select-mode
                    #'magit-refresh-log-buffer 'oneline
                    (or branch (magit-get-current-branch) "HEAD")
                    args)
  (magit-log-goto-same-commit)
  (setq magit-log-select-pick-function pick)
  (setq magit-log-select-quit-function quit)
  (message
   (substitute-command-keys
    (format "Type \\[%s] to select commit at point%s, or \\[%s] to abort"
            'magit-log-select-pick (if desc (concat " " desc) "")
            'magit-log-select-quit))))

(defun magit-log-select-pick ()
  (interactive)
  (let ((fun magit-log-select-pick-function)
        (rev (magit-section-case (info) (commit info))))
    (kill-buffer (current-buffer))
    (funcall fun rev)))

(defun magit-log-select-quit ()
  (interactive)
  (kill-buffer (current-buffer))
  (when magit-log-select-quit-function
    (funcall magit-log-select-quit-function)))

;;;; Cherry Mode

(define-derived-mode magit-cherry-mode magit-mode "Magit Cherry"
  "Mode for looking at commits not merged upstream.

\\<magit-cherry-mode-map>Type `\\[magit-toggle-section]` to show or hide \
section, `\\[magit-visit-item]` to visit an item and \
`\\[magit-show-item-or-scroll-up]` to show it.
Type `\\[magit-diff-working-tree]` to display change with your working tree, \
when `\\[magit-diff]` to display change
between any two commit.
Type `\\[magit-cherry-pick-item]` to cherry-pick a commit, and \
`\\[magit-apply-item]` to apply its change to your
working tree, without committing, and `\\[magit-merge-popup]` to merge.
`\\[magit-refresh]` will refresh current buffer.


Other key binding:
\\{magit-cherry-mode-map}")

(defvar magit-cherry-buffer-name "*magit-cherry*"
  "Name of buffer used to display commits not merged upstream.")

;;;###autoload
(defun magit-cherry (head upstream)
  "Show commits in a branch that are not merged in the upstream branch."
  (interactive
   (let  ((head (magit-read-rev "Cherry head" (magit-get-current-branch))))
     (list head (magit-read-rev "Cherry upstream"
                                (magit-get-tracked-branch head)))))
  (magit-mode-setup magit-cherry-buffer-name nil
                    #'magit-cherry-mode
                    #'magit-refresh-cherry-buffer upstream head))

(defun magit-refresh-cherry-buffer (upstream head)
  (magit-with-section (section cherry 'cherry nil t)
    (run-hooks 'magit-cherry-sections-hook)))

(defun magit-insert-cherry-head-line ()
  (magit-insert-line-section (line)
    (concat "Head: "
            (propertize (cadr magit-refresh-args) 'face 'magit-branch) " "
            (abbreviate-file-name default-directory))))

(defun magit-insert-cherry-upstream-line ()
  (magit-insert-line-section (line)
    (concat "Upstream: "
            (propertize (car magit-refresh-args) 'face 'magit-branch))))

(defun magit-insert-cherry-help-lines ()
  (when (derived-mode-p 'magit-cherry-mode)
    (insert "\n")
    (magit-insert-line-section (line)
      (concat (propertize "-" 'face 'magit-cherry-equivalent)
              " equivalent exists in both refs"))
    (magit-insert-line-section (line)
      (concat (propertize "+" 'face 'magit-cherry-unmatched)
              " unmatched commit tree"))))

(defun magit-insert-cherry-commits ()
  (magit-git-insert-section (cherries "Cherry commits:")
      (apply-partially 'magit-wash-log 'cherry)
    "cherry" "-v" (magit-abbrev-arg) magit-refresh-args))

;;;; Reflog Mode

(defvar magit-reflog-buffer-name "*magit-reflog*"
  "Name of buffer used to display reflog entries.")

(define-derived-mode magit-reflog-mode magit-log-mode "Magit Reflog"
  "Mode for looking at git reflog.

\\<magit-reflog-mode-map>Type `\\[magit-visit-item]` to visit a commit, and \
`\\[magit-show-item-or-scroll-up]` to just show it.
Type `\\[magit-diff-working-tree]` to see the diff between current commit and \
your working tree,
Type `\\[magit-diff]` to see the between any two version.
Type `\\[magit-reset-head]` to reset your head to the current commit, and \
`\\[magit-apply-item]` to apply its change
to your working tree and `\\[magit-cherry-pick-item]` to cherry pick it.

More information can be found in Info node `(magit)Reflogs'

Other key binding:
\\{magit-reflog-mode-map}"
  :group 'magit)

(defun magit-refresh-reflog-buffer (ref)
  (magit-log-margin-set-timeunit-width)
  (magit-git-insert-section
      (reflogbuf (format "Local history of branch %s" ref))
      (apply-partially 'magit-wash-log 'reflog t)
    "reflog" "show" "--format=format:%h [%an] %ct %gd %gs"
    (format "--max-count=%d" magit-log-cutoff-length) ref))

(defvar magit-reflog-labels
  '(("commit"      . magit-log-reflog-label-commit)
    ("amend"       . magit-log-reflog-label-amend)
    ("merge"       . magit-log-reflog-label-merge)
    ("checkout"    . magit-log-reflog-label-checkout)
    ("branch"      . magit-log-reflog-label-checkout)
    ("reset"       . magit-log-reflog-label-reset)
    ("rebase"      . magit-log-reflog-label-rebase)
    ("cherry-pick" . magit-log-reflog-label-cherry-pick)
    ("initial"     . magit-log-reflog-label-commit)
    ("pull"        . magit-log-reflog-label-remote)
    ("clone"       . magit-log-reflog-label-remote)))

(defun magit-log-format-reflog (subject)
  (let* ((match (string-match magit-reflog-subject-re subject))
         (command (and match (match-string 1 subject)))
         (option  (and match (match-string 2 subject)))
         (type    (and match (match-string 3 subject)))
         (label (if (string= command "commit")
                    (or type command)
                  command))
         (text (if (string= command "commit")
                   label
                 (mapconcat #'identity
                            (delq nil (list command option type))
                            " "))))
    (format "%-16s "
            (propertize text 'face
                        (or (cdr (assoc label magit-reflog-labels))
                            'magit-log-reflog-label-other)))))

;;;; Ediff Support

(defvar magit-ediff-windows nil
  "The window configuration that will be restored when Ediff is finished.")

;;;###autoload
(defun magit-interactive-resolve (file)
  "Resolve a merge conflict using Ediff."
  (interactive (list (magit-section-case (info) (diff (cadr info)))))
  (require 'ediff)
  (let ((merge-status (magit-git-lines "ls-files" "-u" "--" file))
        (base-buffer)
        (our-buffer (generate-new-buffer (concat file ".current")))
        (their-buffer (generate-new-buffer (concat file ".merged")))
        (merger-buffer)
        (windows (current-window-configuration)))
    (unless merge-status
      (user-error "Cannot resolve %s" file))
    (when (string-match "^[0-9]+ [0-9a-f]+ 1" (car merge-status))
      (pop merge-status)
      (setq base-buffer (generate-new-buffer (concat file ".base")))
      (with-current-buffer base-buffer
        (magit-git-insert "cat-file" "blob" (concat ":1:" file))))
    ;; If the second or third version do not exit, we use an empty buffer for the deleted file
    (with-current-buffer our-buffer
      (when (string-match "^[0-9]+ [0-9a-f]+ 2" (car merge-status))
        (pop merge-status)
        (magit-git-insert "cat-file" "blob" (concat ":2:" file)))
      (let ((buffer-file-name file))
        (normal-mode t)))
    (with-current-buffer their-buffer
      (when (string-match "^[0-9]+ [0-9a-f]+ 3" (car merge-status))
        (magit-git-insert "cat-file" "blob" (concat ":3:" file)))
      (let ((buffer-file-name file))
        (normal-mode t)))
    ;; We have now created the 3 buffer with ours, theirs and the ancestor files
    (if base-buffer
        (setq merger-buffer (ediff-merge-buffers-with-ancestor
                             our-buffer their-buffer base-buffer nil nil file))
      (setq merger-buffer (ediff-merge-buffers our-buffer their-buffer nil nil file)))
    (with-current-buffer merger-buffer
      (setq ediff-show-clashes-only t)
      (setq-local magit-ediff-windows windows)
      (make-local-variable 'ediff-quit-hook)
      (add-hook 'ediff-quit-hook
                (lambda ()
                  (let ((buffer-A ediff-buffer-A)
                        (buffer-B ediff-buffer-B)
                        (buffer-C ediff-buffer-C)
                        (buffer-Ancestor ediff-ancestor-buffer)
                        (windows magit-ediff-windows))
                    (ediff-cleanup-mess)
                    (kill-buffer buffer-A)
                    (kill-buffer buffer-B)
                    (when (bufferp buffer-Ancestor)
                      (kill-buffer buffer-Ancestor))
                    (set-window-configuration windows)))))))

;;;; Diff Mode
;;;;; Diff Core

(define-derived-mode magit-diff-mode magit-mode "Magit Diff"
  "Mode for looking at a git diff.

\\<magit-diff-mode-map>Type `\\[magit-visit-item]` to visit the changed file, \
`\\[magit-toggle-section]` to hide or show a hunk,
`\\[magit-diff-larger-hunks]` and `\\[magit-diff-smaller-hunks]` to change \
the size of the hunks.
Type `\\[magit-apply-item]` to apply a change to your worktree and \
`\\[magit-revert-item]` to reverse it.

More information can be found in Info node `(magit)Diffing'

\\{magit-diff-mode-map}"
  :group 'magit)

(defvar magit-diff-buffer-name "*magit-diff*"
  "Name of buffer used to display a diff.")

(defvar magit-stash-buffer-name "*magit-stash*"
  "Name of buffer used to display a stash.")

;;;;; Diff Entry Commands

(magit-define-popup magit-diff-popup
  "Key menu for diffing."
  'magit 'magit-popup-mode 'magit-diff-options
  :man-page "git-diff"
  :switches '((?W "Show surrounding functions"   "--function-context")
              (?b "Ignore whitespace changes"    "--ignore-space-change")
              (?w "Ignore all whitespace"        "--ignore-all-space"))
  :options  '((?h "Context lines" "-U" read-from-minibuffer)
              (?a "Diff algorithm"
                  "--diff-algorithm=" magit-select-diff-algorithm))
  :actions  '((?d "Diff unstaged"     magit-diff-unstaged)
              (?c "Show commit"       magit-show-commit)
              (?R "Refresh diff"      magit-popup-set-local-variable)
              (?i "Diff staged"       magit-diff-staged)
              (?r "Diff commits"      magit-diff)
              (?S "Refresh and set"   magit-popup-set-variable)
              (?w "Diff working tree" magit-diff-working-tree)
              (?p "Diff paths"        magit-diff-paths)
              (?W "Refresh and save"  magit-popup-save-variable))
  :default-action 'magit-diff-working-tree
  :max-action-columns 3)

(defvar magit-diff-switch-buffer-function 'pop-to-buffer)

;;;###autoload
(defun magit-diff (range &optional working args)
  "Show changes between two commits."
  (interactive (list (magit-read-rev "Diff for ref/rev/range")))
  (magit-mode-setup magit-diff-buffer-name
                    magit-diff-switch-buffer-function
                    #'magit-diff-mode
                    #'magit-refresh-diff-buffer range working args))

;;;###autoload
(defun magit-diff-working-tree (&optional rev)
  "Show changes between the current working tree and the `HEAD' commit.
With a prefix argument show changes between the working tree and
a commit read from the minibuffer."
  (interactive (and current-prefix-arg
                    (list (magit-read-rev-with-default
                           "Diff working tree and commit"))))
  (magit-diff (or rev "HEAD") t))

;;;###autoload
(defun magit-diff-staged (&optional commit)
  "Show changes between the index and the `HEAD' commit.
With a prefix argument show changes between the index and
a commit read from the minibuffer."
  (interactive (and current-prefix-arg
                    (list (magit-read-rev-with-default
                           "Diff index and commit"))))
  (magit-diff nil nil (cons "--cached" (and commit (list commit)))))

;;;###autoload
(defun magit-diff-unstaged ()
  "Show changes between the working tree and the index."
  (interactive)
  (magit-diff nil))

;;;###autoload
(defun magit-diff-unpushed ()
  "Show unpushed changes."
  (interactive)
  (-if-let (tracked (magit-get-tracked-branch nil t))
      (magit-diff (concat tracked "..."))
    (error "Detached HEAD or upstream unset")))

;;;###autoload
(defun magit-diff-unpulled ()
  "Show unpulled changes."
  (interactive)
  (-if-let (tracked (magit-get-tracked-branch nil t))
      (magit-diff (concat "..." tracked))
    (error "Detached HEAD or upstream unset")))

;;;###autoload
(defun magit-diff-while-committing ()
  (interactive)
  (let* ((toplevel (magit-get-top-dir))
         (diff-buf (magit-mode-get-buffer magit-diff-buffer-name
                                          'magit-diff-mode toplevel))
         (commit-buf (magit-commit-log-buffer)))
    (if commit-buf
        (if (and (or ;; certainly an explicit amend
                     (with-current-buffer commit-buf
                       (member "--amend" magit-refresh-args))
                     ;; most likely an explicit amend
                     (not (magit-anything-staged-p))
                     ;; explicitly toggled from within diff
                     (and (eq (current-buffer) diff-buf)))
                 (or (not diff-buf)
                     (with-current-buffer diff-buf
                       (or ;; default to include last commit
                           (not (equal (magit-get-top-dir) toplevel))
                           ;; toggle to include last commit
                           (not (car magit-refresh-args))))))
            (magit-diff-while-amending)
          (magit-diff-staged))
      (user-error "No commit in progress"))))

(defun magit-diff-while-amending ()
  (magit-diff "HEAD^" nil (list "--cached")))

;;;###autoload
(defun magit-diff-paths (a b)
  "Show changes between any two files on disk."
  (interactive (list (read-file-name "First file: " nil nil t)
                     (read-file-name "Second file: " nil nil t)))
  (magit-diff nil nil (list "--no-index" "--" a b)))

;;;###autoload
(defun magit-diff-stash (stash &optional noselect)
  "Show changes in a stash.
A stash consist of more than just one commit.  This command uses
a special diff range so that the stashed changes appear as if the
actually were a single commit."
  (interactive (list (magit-read-stash "Show stash (number): ")))
  (magit-mode-setup magit-commit-buffer-name
                    (if noselect 'display-buffer 'pop-to-buffer)
                    #'magit-diff-mode
                    #'magit-refresh-diff-buffer
                    (concat stash "^2^.." stash)))

(defun magit-diff-less-context (&optional count)
  "Decrease the context for diff hunks by COUNT."
  (interactive "p")
  (setq magit-diff-options
        (cons (format "-U%i" (max 0 (- (magit-diff-previous-context-lines)
                                       count)))
              magit-diff-options))
  (magit-refresh))

(defun magit-diff-more-context (&optional count)
  "Increase the context for diff hunks by COUNT."
  (interactive "p")
  (setq magit-diff-options
        (cons (format "-U%i" (+ (magit-diff-previous-context-lines) count))
              magit-diff-options))
  (magit-refresh))

(defun magit-diff-default-context ()
  "Reset context for diff hunks to the default size."
  (interactive)
  (magit-diff-previous-context-lines)
  (magit-refresh))

(defun magit-diff-previous-context-lines ()
  (--if-let (cl-find "^-U\\([0-9]+\\)$" magit-diff-options
                     :test 'string-match)
      (progn (setq magit-diff-options (delete it magit-diff-options))
             (string-to-number (match-string 1 it)))
    3))

(defun magit-refresh-diff-buffer (range &optional working args)
  (magit-git-insert-section
      (diffbuf (cond (working
                      (format "Changes from %s to working tree" range))
                     ((not range)
                      (if (member "--cached" args)
                          "Staged changes"
                        "Unstaged changes"))
                     (t
                      (format "Changes in %s" range))))
      #'magit-wash-diffs
    "diff" "-p" (and magit-show-diffstat "--stat")
    magit-diff-extra-options
    range args magit-diff-options "--"))

(defun magit-diff-auto-show-p (op)
  (if (eq (car magit-diff-auto-show) 'not)
      (not (memq op (cdr magit-diff-auto-show)))
    (memq op magit-diff-auto-show)))

(defun magit-select-diff-algorithm (&optional noop1 noop2)
  (magit-read-char-case nil t
    (?d "[d]efault/myers" "default")
    (?m "[m]inimal"       "minimal")
    (?p "[p]atience"      "patience")
    (?h "[h]istogram"     "histogram")))

;;;;; Diff Washing

(defconst magit-diff-headline-re "^\\(@@@?\\|diff\\|\\* Unmerged path\\)")

(defconst magit-diff-statline-re
  (concat "^ ?"
          "\\(.*\\)"     ; file
          "\\( +| +\\)"  ; separator
          "\\([0-9]+\\|Bin\\(?: +[0-9]+ -> [0-9]+ bytes\\)?$\\) ?"
          "\\(\\+*\\)"   ; add
          "\\(-*\\)$"))  ; del

(defun magit-wash-diffs ()
  (let ((diffstats (magit-wash-diffstats)))
    (when (re-search-forward "^\\(diff\\|\\* Unmerged path\\)" nil t)
      (goto-char (line-beginning-position))
      (magit-wash-sequence
       (lambda ()
         (magit-wash-diff (pop diffstats))))))
  (goto-char (point-max))
  (magit-xref-insert-buttons))

(defun magit-wash-diffstats ()
  (let (heading diffstats (beg (point)))
    (when (re-search-forward "^ ?\\([0-9]+ +files? change[^\n]*\n\\)" nil t)
      (setq heading (match-string-no-properties 1))
      (delete-region (match-beginning 0) (match-end 0))
      (goto-char beg)
      (magit-with-section (section diffstats 'diffstats heading)
        (magit-wash-sequence
         (lambda ()
           (when (looking-at magit-diff-statline-re)
             (magit-bind-match-strings (file sep cnt add del)
               (delete-region (point) (1+ (line-end-position)))
               (magit-with-section (s diffstat 'diffstat)
                 (insert " " file sep cnt " ")
                 (when add (insert (propertize add 'face 'magit-diff-add)))
                 (when del (insert (propertize del 'face 'magit-diff-del)))
                 (insert "\n"))))))
        (setq diffstats (magit-section-children section))))
    diffstats))

(defun magit-wash-diff (diffstat)
  (cond
   ((looking-at "^\\* Unmerged path \\(.*\\)")
    (let ((dst (magit-decode-git-path (match-string 1))))
      (delete-region (point) (1+ (line-end-position)))
      (unless (derived-mode-p 'magit-status-mode)
        (magit-with-section
            (section diff dst (propertize (format "unmerged   %s\n" dst)
                                          'face 'magit-diff-file-header))))))
   ((looking-at "^diff \\(?:--git \\(.*\\) \\(.*\\)\\|--cc \\(.*\\)\\)$")
    (let (src dst status modes)
      (if (match-end 1)
          (setq dst (substring (magit-decode-git-path (match-string 2)) 2)
                src (substring (magit-decode-git-path (match-string 1)) 2)
                status "modified")
        (setq dst (magit-decode-git-path (match-string 3))
              src dst status "unmerged"))
      (when diffstat
        (setf (magit-section-info diffstat) dst))
      (delete-region (point) (1+ (line-end-position)))
      (while (not (or (eobp) (looking-at magit-diff-headline-re)))
        (if (looking-at "^old mode \\([^\n]+\\)\nnew mode \\([^\n]+\\)\n")
            (progn (setq modes (match-string-no-properties 0))
                   (delete-region (point) (match-end 0)))
          (when (looking-at "^\\(new file\\|rename\\|deleted\\)")
            (setq status (match-string 1)))
          (delete-region (point) (1+ (line-end-position)))))
      (magit-with-section
          (section diff dst
                   (propertize (if (equal status "rename")
                                   (format "renamed    %s => %s\n" src dst)
                                 (format "%-10s %s\n" status dst))
                               'face 'magit-diff-file-header)
                   nil (or (equal status "deleted")
                           (derived-mode-p 'magit-status-mode)))
        (setf (magit-section-diff-status section) status)
        (setf (magit-section-diff-file2  section) src)
        (when modes
          (magit-with-section (s hunk) (insert modes)))
        (magit-wash-sequence #'magit-wash-hunk))))))

(defun magit-wash-hunk ()
  (when (looking-at "^@@\\(@\\)?.+")
    (let ((section nil)
          (merging (match-end 1))
          (heading (match-string 0)))
      (delete-region (point) (1+ (line-end-position)))
      (magit-with-section (s hunk heading (concat heading "\n"))
        (while (not (or (eobp) (looking-at magit-diff-headline-re)))
          (magit-put-face-property
           (point) (line-end-position)
           (cond
            ((looking-at "^\\+\\+<<<<<<<") 'magit-diff-merge-current)
            ((looking-at "^\\+\\+=======") 'magit-diff-merge-separator)
            ((looking-at "^\\+\\+|||||||") 'magit-diff-merge-diff3-separator)
            ((looking-at "^\\+\\+>>>>>>>") 'magit-diff-merge-proposed)
            ((looking-at (if merging  "^\\(\\+\\| \\+\\)" "^\\+"))
             (magit-diff-highlight-whitespace merging)
             'magit-diff-add)
            ((looking-at (if merging  "^\\(-\\| -\\)" "^-"))
             'magit-diff-del)
            (t
             'magit-diff-none)))
            (forward-line))
        (when (eq magit-diff-refine-hunk 'all)
          (magit-diff-refine-hunk s))
        (setq section s))
      (magit-put-face-property (magit-section-beginning section)
                               (magit-section-content-beginning section)
                               'magit-diff-hunk-header))
    t))

(defun magit-diff-highlight-whitespace (merging)
  (when (and magit-highlight-whitespace
             (or (derived-mode-p 'magit-status-mode)
                 (not (eq magit-highlight-whitespace 'status))))
    (let ((prefix (if merging "^[-\\+\s]\\{2\\}" "^[-\\+]"))
          (indent
           (if (local-variable-p 'magit-highlight-indentation)
               magit-highlight-indentation
             (setq-local
              magit-highlight-indentation
              (cdr (cl-find-if (lambda (pair)
                                 (string-match-p (car pair) default-directory))
                               (default-value magit-highlight-indentation)
                               :from-end t))))))
      (when (and magit-highlight-trailing-whitespace
                 (looking-at (concat prefix ".*\\([ \t]+\\)$")))
        (magit-put-face-property (match-beginning 1) (match-end 1)
                                 'magit-whitespace-warning-face))
      (when (or (and (eq indent 'tabs)
                     (looking-at (concat prefix "\\( *\t[ \t]*\\)")))
                (and (integerp indent)
                     (looking-at (format "%s\\([ \t]* \\{%s,\\}[ \t]*\\)"
                                         prefix indent))))
        (magit-put-face-property (match-beginning 1) (match-end 1)
                                 'magit-whitespace-warning-face)))))

;;;;; Diff Mode Commands

(defun magit-diff-toggle-refine-hunk (&optional other)
  "Turn diff-hunk refining on or off.

If hunk refining is currently on, then hunk refining is turned off.
If hunk refining is off, then hunk refining is turned on, in
`selected' mode (only the currently selected hunk is refined).

With a prefix argument, the \"third choice\" is used instead:
If hunk refining is currently on, then refining is kept on, but
the refining mode (`selected' or `all') is switched.
If hunk refining is off, then hunk refining is turned on, in
`all' mode (all hunks refined).

Customize variable `magit-diff-refine-hunk' to change the default mode."
  (interactive "P")
  (let ((hunk (and magit-highlighted-section
                   (eq (magit-section-type magit-highlighted-section) 'hunk)
                   magit-highlighted-section))
        (old magit-diff-refine-hunk))
    (setq-local magit-diff-refine-hunk
                (if other
                    (if (eq old 'all) t 'all)
                  (not old)))
    (cond ((or (eq old 'all)
               (eq magit-diff-refine-hunk 'all))
           (magit-refresh))
          ((not hunk))
          (magit-diff-refine-hunk
           (magit-diff-refine-hunk hunk))
          (t
           (magit-diff-unrefine-hunk hunk)))
    (message "magit-diff-refine-hunk: %s" magit-diff-refine-hunk)))

(defun magit-diff-refine-hunk (hunk)
  (save-excursion
    (goto-char (magit-section-beginning hunk))
    ;; `diff-refine-hunk' does not handle combined diffs.
    (unless (looking-at "@@@")
      (diff-refine-hunk))))

(defun magit-diff-unrefine-hunk (hunk)
  (remove-overlays (magit-section-beginning hunk)
                   (magit-section-end hunk)
                   'diff-mode 'fine))

;;;; Wazzup Mode

(define-derived-mode magit-wazzup-mode magit-mode "Magit Wazzup"
  "Mode for looking at git commits not merged into current HEAD.

\\<magit-wazzup-mode-map>Type `\\[magit-toggle-section]` to show or hide \
section, `\\[magit-visit-item]` to visit an item \
`\\[magit-show-item-or-scroll-up]` to show it.
Type `\\[magit-diff-working-tree]` to display change with your working tree, \
and `\\[magit-diff]` to display change
between any two commit.
Type `\\[magit-cherry-pick-item]` to cherry-pick a commit, and \
`\\[magit-apply-item]` to apply its change to your
working tree, without committing, and `\\[magit-merge-popup]` \
to merge those change.
Type `\\[magit-refresh]` to refresh current buffer.

More information can be found in Info node `(magit)Wazzup'

\\{magit-wazzup-mode-map}"
  :group 'magit)

(defvar magit-wazzup-buffer-name "*magit-wazzup*"
  "Name of buffer used to display commits not merged into current HEAD.")

;;;###autoload
(defun magit-wazzup (branch)
  "Show a list of branches in a dedicated buffer.
Unlike in the buffer created by `magit-branch-manager' each
branch can be expanded to show a list of commits not merged
into the selected branch."
  (interactive
   (let ((branch (magit-get-current-branch)))
     (list (if current-prefix-arg
               (magit-read-rev "Wazzup branch" branch)
             branch))))
  (magit-mode-setup magit-wazzup-buffer-name nil
                    #'magit-wazzup-mode
                    #'magit-refresh-wazzup-buffer branch))

(defun magit-refresh-wazzup-buffer (head)
  (magit-with-section (section wazzupbuf 'wazzupbuf nil t)
    (run-hooks 'magit-wazzup-sections-hook)))

(defun magit-insert-wazzup-head-line ()
  (magit-insert-line-section (line)
    (concat "Head: "
            (propertize (car magit-refresh-args) 'face 'magit-branch) " "
            (abbreviate-file-name default-directory))))

(defun magit-insert-wazzup-branches ()
  (dolist (upstream (magit-git-lines "show-ref"))
    (setq  upstream (cadr (split-string upstream " ")))
    (when (and (not (string-match-p "HEAD$" upstream))
               (string-match-p "^refs/\\(heads\\|remotes\\)/" upstream))
      (magit-insert-wazzup-commits upstream (car magit-refresh-args)))))

(defun magit-insert-wazzup-commits (upstream head)
  (let ((count (string-to-number
                (magit-git-string "rev-list" "--count" "--right-only"
                                  (concat head "..." upstream)))))
    (when (> count 0)
      (magit-with-section
          (section wazzup upstream
                   (format "%3s %s\n" count (magit-format-ref-label upstream))
                   nil t)
        (cond
         ((magit-section-hidden section)
          (setf (magit-section-hidden section) t)
          (setf (magit-section-needs-refresh-on-show section) t))
         (t
          (let ((beg (point)))
            (magit-git-insert "cherry" "-v" "--abbrev" head upstream)
            (save-restriction
              (narrow-to-region beg (point))
              (goto-char (point-min))
              (magit-wash-log 'cherry)))))))))

;;;; Branch Manager Mode

(define-derived-mode magit-branch-manager-mode magit-mode "Magit Branch"
  "Mode for looking at git branches.

\\<magit-branch-manager-mode-map>Type `\\[magit-visit-item]` to checkout a branch, `\\[magit-reset-head]' to reset current branch,
you can also merge the branch with `\\[magit-merge-popup]`

Type `\\[magit-discard-item]' to delete a branch, or `\\[universal-argument] \\[magit-discard-item]' to force the deletion.
Type `\\[magit-rename-item]' to Rename a branch.

More information can be found in Info node `(magit)The branch list'

\\{magit-branch-manager-mode-map}
Unless shadowed by the mode specific bindings above, bindings
from the parent keymap `magit-mode-map' are also available.")

(defvar magit-branches-buffer-name "*magit-branches*"
  "Name of buffer used to display and manage branches.")

;;;###autoload
(defun magit-branch-manager ()
  "Show a list of branches in a dedicated buffer."
  (interactive)
  (if (magit-get-top-dir) ; Kludge for #1215
      (magit-mode-setup magit-branches-buffer-name nil
                        #'magit-branch-manager-mode
                        #'magit-refresh-branch-manager)
    (user-error "There is no Git repository here")))

(defun magit-refresh-branch-manager ()
  (magit-git-insert-section (branchbuf nil)
      #'magit-wash-branches
    "branch" "-vva" magit-current-popup-args))

(defun magit-rename-item ()
  "Rename the item at point."
  (interactive)
  (magit-section-action rename ()
    (branch (call-interactively 'magit-branch-rename))
    (remote (call-interactively 'magit-remote-rename))))

(defconst magit-wash-branch-line-re
  (concat "^\\([ *] \\)"                 ; 1: current branch marker
          "\\(.+?\\) +"                  ; 2: branch name
          "\\(?:"
          "\\([0-9a-fA-F]+\\)"           ; 3: sha1
          " "
          "\\(?:\\["
          "\\([^:\n]+?\\)"               ; 4: tracking
          "\\(?:: \\)?"
          "\\(?:ahead \\([0-9]+\\)\\)?"  ; 5: ahead
          "\\(?:, \\)?"
          "\\(?:behind \\([0-9]+\\)\\)?" ; 6: behind
          "\\] \\)?"
          "\\(?:.*\\)"                   ; message
          "\\|"                          ; or
          "-> "                          ; the pointer to
          "\\(.+\\)"                     ; 7: a ref
          "\\)\n"))

(defun magit-wash-branch-line (&optional remote-name)
  (when (looking-at magit-wash-branch-line-re)
  ;; ^ Kludge for #1162.  v Don't reindent for now.
  (let* ((marker      (match-string 1))
         (branch      (match-string 2))
         (sha1        (match-string 3))
         (tracking    (match-string 4))
         (ahead       (match-string 5))
         (behind      (match-string 6))
         (other-ref   (match-string 7))
         (branch-face (and (equal marker "* ") 'magit-branch)))
    (delete-region (point) (line-beginning-position 2))
    (magit-with-section (section branch branch)
      (insert (propertize (or sha1 (make-string 7 ? ))
                          'face 'magit-log-sha1)
              " " marker
              (propertize (if (string-match-p "^remotes/" branch)
                              (substring branch 8)
                            branch)
                          'face branch-face))
       (when other-ref
         (insert " -> " (substring other-ref (+ 1 (length remote-name)))))
       (when (and tracking
                  (equal (magit-get-tracked-branch branch t)
                         (concat "refs/remotes/" tracking)))
         (insert " [")
         ;; getting rid of the tracking branch name if it is
         ;; the same as the branch name
         (let* ((remote (magit-get "branch" branch "remote"))
                (merge  (substring tracking (+ 1 (length remote)))))
           (insert (propertize (if (string= branch merge)
                                   (concat "@ " remote)
                                 (concat merge " @ " remote))
                               'face 'magit-log-head-label-remote)))
         (when (or ahead behind)
           (insert ":")
           (and ahead (insert "ahead " (propertize ahead 'face branch-face)))
           (and ahead behind (insert ", "))
           (and behind (insert "behind "
                               (propertize behind 'face
                                           'magit-log-head-label-remote))))
         (insert "]"))
       (insert "\n")))))

(defun magit-wash-remote-branches-group (group)
  (let* ((remote (car group))
         (url (magit-get "remote" remote "url"))
         (push-url (magit-get "remote" remote "pushurl"))
         (urls (concat url (and push-url (concat ", " push-url))))
         (marker (cadr group)))
    (magit-with-section
        (section remote remote (format "%s (%s):" remote urls) t)
      (magit-wash-branches-between-point-and-marker marker remote)
      (insert "\n"))))

(defun magit-wash-branches-between-point-and-marker (marker &optional remote-name)
  (save-restriction
    (narrow-to-region (point) marker)
    (magit-wash-sequence
     (apply-partially 'magit-wash-branch-line remote-name))))

(defun magit-wash-branches ()
  ;; get the names of the remotes
  (let* ((remotes (magit-git-lines "remote"))
         ;; get the location of remotes in the buffer
         (markers
          (append (mapcar (lambda (remote)
                            (save-excursion
                              (when (re-search-forward
                                     (concat "^  remotes/" remote) nil t)
                                (beginning-of-line)
                                (point-marker))))
                          remotes)
                  (list (save-excursion
                          (goto-char (point-max))
                          (point-marker)))))
         ;; list of remote elements to display in the buffer
         (remote-groups
          (cl-loop for remote in remotes
                   for end-markers on (cdr markers)
                   for marker = (cl-loop for x in end-markers thereis x)
                   collect (list remote marker))))
    ;; actual displaying of information
    (magit-with-section (section local "." "Local:" t)
      (magit-wash-branches-between-point-and-marker
       (cl-loop for x in markers thereis x))
      (insert "\n"))
    (mapc 'magit-wash-remote-branches-group remote-groups)
    ;; make sure markers point to nil so that they can be garbage collected
    (mapc (lambda (marker)
            (when marker
             (set-marker marker nil)))
          markers)))

;;; Miscellaneous
;;;; Miscellaneous Commands

(defun magit-copy-item-as-kill ()
  "Copy sha1 of commit at point into kill ring."
  (interactive)
  (magit-section-action copy (info)
    (commit (kill-new info)
            (message "%s" info))))

(defun magit-ignore-item (edit &optional local)
  "Ignore the item at point.
With a prefix argument edit the ignore string."
  (interactive "P")
  (magit-section-action ignore (info)
    ([file untracked]
     (magit-ignore-file (concat "/" info) edit local)
     (magit-refresh))
    (diff
     (when (yes-or-no-p (format "%s is tracked.  Untrack and ignore? " info))
       (magit-ignore-file (concat "/" info) edit local)
       (magit-run-git "rm" "--cached" info)))))

(defun magit-ignore-item-locally (edit)
  "Ignore the item at point locally only.
With a prefix argument edit the ignore string."
  (interactive "P")
  (magit-ignore-item edit t))

(defun magit-ignore-file (file &optional edit local)
  "Add FILE to the list of files to ignore.
If EDIT is non-nil, prompt the user for the string to be ignored
instead of using FILE.  The changes are written to .gitignore
except if LOCAL is non-nil in which case they are written to
.git/info/exclude."
  (let* ((local-ignore-dir (magit-git-dir "info/"))
         (ignore-file (if local
                          (concat local-ignore-dir "exclude")
                        ".gitignore")))
    (when edit
      (setq file (magit-ignore-edit-string file)))
    (when (and local (not (file-exists-p local-ignore-dir)))
      (make-directory local-ignore-dir t))
    (with-temp-buffer
      (when (file-exists-p ignore-file)
        (insert-file-contents ignore-file))
      (goto-char (point-max))
      (unless (bolp)
        (insert "\n"))
      (insert file "\n")
      (write-region nil nil ignore-file))))

(defun magit-ignore-edit-string (file)
  "Prompt the user for the string to be ignored.
A list of predefined values with wildcards is derived from the
filename FILE."
  (let* ((extension (concat "*." (file-name-extension file)))
         (extension-in-dir (concat (file-name-directory file) extension))
         (filename (file-name-nondirectory file))
         (completions (list extension extension-in-dir filename file)))
    (magit-completing-read "File/pattern to ignore"
                           completions nil nil nil nil file)))

;;;; ChangeLog

;;;###autoload
(defun magit-add-change-log-entry (&optional whoami file-name other-window)
  "Find change log file and add date entry and item for current change.
This differs from `add-change-log-entry' (which see) in that
it acts on the current hunk in a Magit buffer instead of on
a position in a file-visiting buffer."
  (interactive (list current-prefix-arg
                     (prompt-for-change-log-name)))
  (let (buf pos)
    (save-window-excursion
      (magit-visit-item)
      (setq buf (current-buffer)
            pos (point)))
    (save-excursion
      (with-current-buffer buf
        (goto-char pos)
        (add-change-log-entry whoami file-name other-window)))))

;;;###autoload
(defun magit-add-change-log-entry-other-window (&optional whoami file-name)
  "Find change log file in other window and add entry and item.
This differs from `add-change-log-entry-other-window' (which see)
in that it acts on the current hunk in a Magit buffer instead of
on a position in a file-visiting buffer."
  (interactive (and current-prefix-arg
                    (list current-prefix-arg
                          (prompt-for-change-log-name))))
  (magit-add-change-log-entry whoami file-name t))

;;;; Read Repository

(defun magit-read-top-dir (dir)
  "Ask the user for a Git repository.
The choices offered by auto-completion will be the repositories
under `magit-repo-dirs'.  If `magit-repo-dirs' is nil or DIR is
non-nil, then autocompletion will offer directory names."
  (if (and (not dir) magit-repo-dirs)
      (let* ((repos (magit-list-repos-uniquify
                     (--map (cons (file-name-nondirectory it) it)
                            (magit-list-repos))))
             (reply (magit-completing-read "Git repository" repos)))
        (file-name-as-directory
         (or (cdr (assoc reply repos))
             (if (file-directory-p reply)
                 (expand-file-name reply)
               (user-error "Not a repository or a directory: %s" reply)))))
    (file-name-as-directory
     (read-directory-name "Git repository: "
                          (or (magit-get-top-dir) default-directory)))))

(defun magit-list-repos ()
  (--mapcat (magit-list-repos* it magit-repo-dirs-depth) magit-repo-dirs))

(defun magit-list-repos* (directory depth)
  (cond ((file-exists-p (expand-file-name ".git" directory))
         (list directory))
        ((> depth 0)
         (cl-loop for file in (directory-files directory t "^[^.]" t)
                  when (file-directory-p file)
                  append (magit-list-repos* file (1- depth))))))

(defun magit-list-repos-uniquify (alist)
  (let (result (dict (make-hash-table :test 'equal)))
    (dolist (a (delete-dups alist))
      (puthash (car a) (cons (cdr a) (gethash (car a) dict)) dict))
    (maphash
     (lambda (key value)
       (if (= (length value) 1)
           (push (cons key (car value)) result)
         (setq result
               (append result
                       (magit-list-repos-uniquify
                        (mapcar
                         (lambda (elt)
                           (cons (concat key "\\"
                                         (file-name-nondirectory
                                          (directory-file-name
                                           (substring elt 0 (- (length key))))))
                                 elt))
                         value))))))
     dict)
    result))

;;;; Wip Minor Mode

;;;###autoload
(define-minor-mode magit-wip-save-mode
  "On each save, also commit to a work-in-progress ref.

After saving the buffer this mode also commits the changes to
the work-in-progress ref for the current branch.  Use option
`magit-wip-ref-format' to configure what refname is used.

While this mode can be activated manually it is better to do
so using either

  git config --add magit.extension wip-save

to activate it in individual repositories or

  git config --global --add magit.extension wip-save

to activate it in all repositories.  These settings only take
effect after _also_ turning on `global-magit-wip-save-mode'."
  :lighter magit-wip-save-mode-lighter
  (if magit-wip-save-mode
      (if (and (buffer-file-name)
               (magit-inside-worktree-p))
          (add-hook 'after-save-hook 'magit-wip-save t t)
        (setq magit-wip-save-mode nil)
        (user-error "Need a repository and a file"))
    (remove-hook 'after-save-hook 'magit-wip-save t)))

;;;###autoload
(define-globalized-minor-mode global-magit-wip-save-mode
  magit-wip-save-mode turn-on-magit-wip-save
  :group 'magit-wip)

(defun turn-on-magit-wip-save ()
  "Conditionally turn on Magit-Wip-Save mode.

If the current buffer visits a file tracked in a Git repository,
then turn on `magit-wip-save-mode' provided the `wip-save' Magit
extension has been enabled in that repository."
  (when (and (buffer-file-name)
             (magit-inside-worktree-p)
             (magit-git-success "ls-files" "--error-unmatch"
                                (buffer-file-name))
             (member "wip-save" (magit-get-all "magit.extension")))
    (magit-wip-save-mode 1)))

(defun magit-wip-save (&optional filename wipref)
  "Commit changes to FILENAME in work-in-progress ref WIPREF.
If optional FILENAME is nil or undefined use `buffer-file-name'.
If optional WIPREF is nil or undefined use a ref in accordance
to the current branch and `magit-wip-ref-format'."
  (let* ((filename (or filename (buffer-file-name)))
         (toplevel (magit-toplevel))
         (blobname (file-relative-name filename toplevel))
         (spec   `((?r . ,blobname)
                   (?a . ,filename)
                   (?t . ,toplevel)))
         (ref    (magit-git-string "symbolic-ref" "HEAD"))
         (wipref (or wipref
                     (format-spec
                      magit-wip-ref-format
                      `((?r . ,(or ref "HEAD"))
                        (?b . ,(if ref (substring ref 11) "HEAD"))))))
         (parent (if (and (magit-rev-parse "--verify" wipref)
                          (equal (magit-git-string "merge-base" wipref ref)
                                 (magit-rev-parse "--verify" ref)))
                     wipref
                   (or ref "HEAD")))
         (tree   (let ((process-environment process-environment)
                       (index-file (make-temp-name "index")))
                   (setenv "GIT_INDEX_FILE" index-file)
                   (magit-call-git "read-tree" parent)
                   (magit-call-git "add" filename)
                   (prog1 (magit-git-string "write-tree")
                     (delete-file index-file)))))
    (when (magit-git-failure "diff-tree" "--exit-code" tree parent)
      (magit-reflog-enable wipref)
      (magit-run-git "update-ref" wipref
                     "-m" (concat "magit-wip-save: " blobname)
                     (magit-git-string
                      "commit-tree" tree "-p" parent
                      "-m" (format-spec magit-wip-commit-message spec)))
      (when magit-wip-save-message
        (message (format-spec magit-wip-save-message spec))))))

;;;; Maintenance Tools

(defun magit-describe-item ()
  "Show information about the section at point.
This command is intended for debugging purposes."
  (interactive)
  (let* ((s (magit-current-section))
         (b (magit-section-beginning s))
         (c (magit-section-content-beginning s))
         (e (magit-section-end s)))
    (message "Section: %S %S [%s (%s) - %s (%s) - %s (%s)]"
             (magit-section-context-type s)
             (magit-section-info s)
             (marker-position b) (marker-insertion-type b)
             (marker-position c) (marker-insertion-type c)
             (marker-position e) (marker-insertion-type e))))

;;; magit.el ends soon

(defconst magit-font-lock-keywords
  (eval-when-compile
    `((,(concat "(\\(" (regexp-opt
                        '("magit-define-section-jumper"
                          "magit-define-popup"))
                "\\)\\_>[ \t'\(]*\\(\\sw+\\|\\s_\\)?")
       (1 font-lock-keyword-face)
       (2 font-lock-function-name-face nil t))
      (,(concat "(" (regexp-opt
                     '("magit-with-section"
                       "magit-cmd-insert-section"
                       "magit-git-insert-section"
                       "magit-insert-line-section"
                       "magit-section-action"
                       "magit-section-case"
                       "magit-bind-match-strings"
                       "magit-with-blob"
                       "magit-tests--with-temp-dir"
                       "magit-tests--with-temp-repo"
                       "magit-tests--with-temp-clone") t)
                "\\_>")
       . 1))))

(font-lock-add-keywords 'emacs-lisp-mode magit-font-lock-keywords)

(defvar magit-version 'undefined
  "The version of Magit that you're using.
Use the function by the same name instead of this variable.")

(defun magit-version (&optional noerror)
  "The version of Magit that you're using.\n\n\(fn)"
  (interactive)
  (let ((toplib (or load-file-name buffer-file-name)))
    (unless (and toplib
                 (equal (file-name-nondirectory toplib) "magit.el"))
      (setq toplib (locate-library "magit.el")))
    (when toplib
      (let* ((dir (file-name-directory toplib))
             (static (expand-file-name "magit-version.el" dir))
             (gitdir (expand-file-name ".git" dir)))
        (cond ((file-exists-p gitdir)
               (setq magit-version
                     (let ((default-directory dir))
                       (magit-git-string "describe" "--tags" "--dirty")))
               (ignore-errors (delete-file static)))
              ((file-exists-p static)
               (load-file static))
              ((featurep 'package)
               (setq magit-version
                     (or (ignore-errors ; < 24.3.50
                           (package-version-join
                            (package-desc-vers
                             (cdr (assq 'magit package-alist)))))
                         (ignore-errors ; >= 24.3.50
                           (package-version-join
                            (package-desc-version
                             (cadr (assq 'magit package-alist)))))))))))
    (if (stringp magit-version)
        (when (called-interactively-p 'any)
          (message "magit-%s" magit-version))
      (if noerror
          (progn (setq magit-version 'error)
                 (message "Cannot determine Magit's version"))
        (error "Cannot determine Magit's version")))
    magit-version))

(cl-eval-when (load eval) (magit-version t))

(provide 'magit)

(require 'magit-extras)

;; Local Variables:
;; indent-tabs-mode: nil
;; End:
;;; magit.el ends here<|MERGE_RESOLUTION|>--- conflicted
+++ resolved
@@ -1992,7 +1992,6 @@
         (magit-goto-section it)
       (magit-goto-next-section))))
 
-<<<<<<< HEAD
 (defun magit-goto-previous-sibling-section ()
   "Go to the previous sibling section."
   (interactive)
@@ -2003,23 +2002,6 @@
                            (magit-section-children parent)))
         (magit-goto-section it)
       (magit-goto-previous-section))))
-=======
-If optional WITH-DISTANCE-P is non-nil then return (TAG COMMITS),
-if it is `dirty' return (TAG COMMIT DIRTY). COMMITS is the number
-of commits in \"HEAD\" but not in TAG and DIRTY is t if there are
-uncommitted changes, nil otherwise."
-  (let ((tag (magit-git-string "describe" "--long" "--tags"
-                               (and (eq with-distance-p 'dirty) "--dirty"))))
-    (save-match-data
-      (when tag
-        (string-match
-         "\\(.+\\)-\\(?:0[0-9]*\\|\\([0-9]+\\)\\)-g[0-9a-z]+\\(-dirty\\)?$" tag)
-        (if with-distance-p
-            (list (match-string 1 tag)
-                  (string-to-number (or (match-string 2 tag) "0"))
-                  (and (match-string 3 tag) t))
-          (match-string 1 tag))))))
->>>>>>> cfdb3ba2
 
 (defun magit-goto-section (section)
   (goto-char (magit-section-beginning section))
@@ -3634,11 +3616,12 @@
 (defun magit-get-current-tag (&optional with-distance-p)
   "Return the closest tag reachable from \"HEAD\".
 
-If optional WITH-DISTANCE-P is non-nil then return (TAG COMMITS
-DIRTY) where COMMITS is the number of commits in \"HEAD\" but not
-in TAG and DIRTY is t if there are uncommitted changes, nil
-otherwise."
-  (--when-let (magit-git-string "describe" "--long" "--tags" "--dirty")
+If optional WITH-DISTANCE-P is non-nil then return (TAG COMMITS),
+if it is `dirty' return (TAG COMMIT DIRTY). COMMITS is the number
+of commits in \"HEAD\" but not in TAG and DIRTY is t if there are
+uncommitted changes, nil otherwise."
+  (--when-let (magit-git-string "describe" "--long" "--tags"
+                                (and (eq with-distance-p 'dirty) "--dirty"))
     (save-match-data
       (string-match
        "\\(.+\\)-\\(?:0[0-9]*\\|\\([0-9]+\\)\\)-g[0-9a-z]+\\(-dirty\\)?$" it)
