--- conflicted
+++ resolved
@@ -5822,12 +5822,8 @@
 
 (defvar-local magit-file-log-file nil)
 
-<<<<<<< HEAD
 ;;;###autoload (autoload 'magit-file-log "magit")
-(magit-define-command file-log (&optional all)
-=======
 (magit-define-command file-log (file &optional use-graph)
->>>>>>> fb45adb8
   "Display the log for the currently visited file or another one.
 With a prefix argument show the log graph."
   (interactive
